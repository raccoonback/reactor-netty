--- conflicted
+++ resolved
@@ -183,11 +183,7 @@
 				}
 			}
 			mono.subscribe(createDisposableAcquire(config, connectionObserver,
-<<<<<<< HEAD
-					poolFactory.pendingAcquireTimeout, pool, sink, currentContext));
-=======
-					poolFactory.pendingAcquireTimeout, pool, remoteAddress, sink));
->>>>>>> a2ce9883
+					poolFactory.pendingAcquireTimeout, pool, remoteAddress, sink, currentContext));
 		});
 	}
 
@@ -324,8 +320,9 @@
 			long pendingAcquireTimeout,
 			InstrumentedPool<T> pool,
 			SocketAddress remoteAddress,
-			MonoSink<Connection> sink) {
-		return createDisposableAcquire(config, connectionObserver, pendingAcquireTimeout, pool, sink);
+			MonoSink<Connection> sink,
+			Context currentContext) {
+		return createDisposableAcquire(config, connectionObserver, pendingAcquireTimeout, pool, sink, currentContext);
 	}
 
 	protected abstract InstrumentedPool<T> createPool(
