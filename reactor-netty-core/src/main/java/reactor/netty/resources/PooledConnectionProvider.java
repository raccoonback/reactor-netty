/*
 * Copyright (c) 2018-2022 VMware, Inc. or its affiliates, All Rights Reserved.
 *
 * Licensed under the Apache License, Version 2.0 (the "License");
 * you may not use this file except in compliance with the License.
 * You may obtain a copy of the License at
 *
 *   https://www.apache.org/licenses/LICENSE-2.0
 *
 * Unless required by applicable law or agreed to in writing, software
 * distributed under the License is distributed on an "AS IS" BASIS,
 * WITHOUT WARRANTIES OR CONDITIONS OF ANY KIND, either express or implied.
 * See the License for the specific language governing permissions and
 * limitations under the License.
 */
package reactor.netty.resources;

import io.micrometer.contextpropagation.ContextContainer;
import io.netty.channel.Channel;
import io.netty.channel.EventLoop;
import io.netty.resolver.AddressResolverGroup;
import org.reactivestreams.Publisher;
import reactor.core.CoreSubscriber;
import reactor.core.Disposable;
import reactor.core.publisher.Mono;
import reactor.core.publisher.MonoSink;
import reactor.core.scheduler.Schedulers;
import reactor.netty.Connection;
import reactor.netty.ConnectionObserver;
import reactor.netty.ReactorNetty;
import reactor.netty.transport.TransportConfig;
import reactor.netty.internal.util.MapUtils;
import reactor.pool.AllocationStrategy;
import reactor.pool.InstrumentedPool;
import reactor.pool.Pool;
import reactor.pool.PoolBuilder;
import reactor.pool.PoolConfig;
import reactor.pool.PooledRef;
import reactor.pool.PooledRefMetadata;
import reactor.pool.decorators.GracefulShutdownInstrumentedPool;
import reactor.pool.decorators.InstrumentedPoolDecorators;
import reactor.pool.introspection.SamplingAllocationStrategy;
import reactor.util.Logger;
import reactor.util.Loggers;
import reactor.util.Metrics;
import reactor.util.annotation.Nullable;
import reactor.util.context.Context;

import java.net.InetAddress;
import java.net.InetSocketAddress;
import java.net.SocketAddress;
import java.time.Clock;
import java.time.Duration;
import java.util.HashMap;
import java.util.List;
import java.util.Map;
import java.util.Objects;
import java.util.concurrent.ConcurrentHashMap;
import java.util.concurrent.ConcurrentMap;
import java.util.concurrent.TimeUnit;
import java.util.function.BiPredicate;
import java.util.function.Function;
import java.util.function.Supplier;
import java.util.stream.Collectors;

import static reactor.netty.ReactorNetty.format;
import static reactor.netty.resources.ConnectionProvider.ConnectionPoolSpec.PENDING_ACQUIRE_MAX_COUNT_NOT_SPECIFIED;

/**
 * Base {@link ConnectionProvider} implementation.
 *
 * @param <T> the poolable resource
 * @author Violeta Georgieva
 * @since 1.0.0
 */
public abstract class PooledConnectionProvider<T extends Connection> implements ConnectionProvider {
	/**
	 * Context key used to propagate the caller event loop in the connection pool subscription.
	 */
	protected final static String CONTEXT_CALLER_EVENTLOOP = "callereventloop";

	final PoolFactory<T> defaultPoolFactory;
	final Map<SocketAddress, PoolFactory<T>> poolFactoryPerRemoteHost = new HashMap<>();

	final ConcurrentMap<PoolKey, InstrumentedPool<T>> channelPools = new ConcurrentHashMap<>();

	final Builder builder;
	final String name;
	final Duration inactivePoolDisposeInterval;
	final Duration poolInactivity;
	final Duration disposeTimeout;
	final Map<SocketAddress, Integer> maxConnections = new HashMap<>();

	protected PooledConnectionProvider(Builder builder) {
		this(builder, null);
	}

	// Used only for testing purposes
	PooledConnectionProvider(Builder builder, @Nullable Clock clock) {
		this.builder = builder;
		this.name = builder.name;
		this.inactivePoolDisposeInterval = builder.inactivePoolDisposeInterval;
		this.poolInactivity = builder.poolInactivity;
		this.disposeTimeout = builder.disposeTimeout;
		this.defaultPoolFactory = new PoolFactory<>(builder, builder.disposeTimeout, clock);
		for (Map.Entry<SocketAddress, ConnectionPoolSpec<?>> entry : builder.confPerRemoteHost.entrySet()) {
			poolFactoryPerRemoteHost.put(entry.getKey(), new PoolFactory<>(entry.getValue(), builder.disposeTimeout));
			maxConnections.put(entry.getKey(), entry.getValue().maxConnections);
		}
		scheduleInactivePoolsDisposal();
	}

	@Override
	public final Mono<? extends Connection> acquire(
			TransportConfig config,
			ConnectionObserver connectionObserver,
			@Nullable Supplier<? extends SocketAddress> remote,
			@Nullable AddressResolverGroup<?> resolverGroup) {
		Objects.requireNonNull(config, "config");
		Objects.requireNonNull(connectionObserver, "connectionObserver");
		Objects.requireNonNull(remote, "remoteAddress");
		Objects.requireNonNull(resolverGroup, "resolverGroup");
		return Mono.create(sink -> {
			SocketAddress remoteAddress = Objects.requireNonNull(remote.get(), "Remote Address supplier returned null");
			PoolKey holder = new PoolKey(remoteAddress, config.channelHash());
			PoolFactory<T> poolFactory = poolFactory(remoteAddress);
			InstrumentedPool<T> pool = MapUtils.computeIfAbsent(channelPools, holder, poolKey -> {
				if (log.isDebugEnabled()) {
					log.debug("Creating a new [{}] client pool [{}] for [{}]", name, poolFactory, remoteAddress);
				}

				InstrumentedPool<T> newPool = createPool(config, poolFactory, remoteAddress, resolverGroup);

				if (poolFactory.metricsEnabled || config.metricsRecorder() != null) {
					// registrar is null when metrics are enabled on HttpClient level or
					// with the `metrics(boolean metricsEnabled)` method on ConnectionProvider
					String id = poolKey.hashCode() + "";
					if (poolFactory.registrar != null) {
						poolFactory.registrar.get().registerMetrics(name, id, remoteAddress,
								new DelegatingConnectionPoolMetrics(newPool.metrics()));
					}
					else if (Metrics.isInstrumentationAvailable()) {
						// work directly with the pool otherwise a weak reference is needed to ConnectionPoolMetrics
						// we don't want to keep another map with weak references
						registerDefaultMetrics(id, remoteAddress, newPool.metrics());
					}
				}
				return newPool;
			});

<<<<<<< HEAD
			ContextContainer container = ContextContainer.create().captureThreadLocalValues();
			container.captureContext(Context.of(sink.contextView()));
			Context currentPropagationContext = container.save(Context.empty());
			EventLoop eventLoop = config.loopResources().onClient(config.isPreferNative()).next();
=======
			EventLoop eventLoop = sink.contextView().getOrDefault(CONTEXT_CALLER_EVENTLOOP,
					config.loopResources().onClient(config.isPreferNative()).next());
>>>>>>> 51eabd6c
			pool.acquire(Duration.ofMillis(poolFactory.pendingAcquireTimeout))
			    .contextWrite(ctx -> ctx.put(CONTEXT_CALLER_EVENTLOOP, eventLoop)
			                            .putAll(currentPropagationContext.readOnly()))
			    .subscribe(createDisposableAcquire(config, connectionObserver,
			            poolFactory.pendingAcquireTimeout, pool, currentPropagationContext, sink));
		});
	}

	@Override
	public final Mono<Void> disposeLater() {
		return Mono.defer(() -> {
			List<Mono<Void>> pools;
			pools = channelPools.entrySet()
			                    .stream()
			                    .map(e -> {
			                        Pool<T> pool = e.getValue();
			                        if (pool instanceof GracefulShutdownInstrumentedPool) {
			                            return ((GracefulShutdownInstrumentedPool<T>) pool)
			                                    .disposeGracefully(disposeTimeout)
			                                    .onErrorResume(t -> {
			                                        log.error("Connection pool for [{}] didn't shut down gracefully", e.getKey(), t);
			                                        return Mono.empty();
			                                    });
			                        }
			                        return pool.disposeLater();
			                    })
			                    .collect(Collectors.toList());
			if (pools.isEmpty()) {
				return Mono.empty();
			}
			channelPools.clear();
			return Mono.when(pools);
		});
	}

	@Override
	public final void disposeWhen(SocketAddress address) {
		List<Map.Entry<PoolKey, InstrumentedPool<T>>> toDispose;

		toDispose = channelPools.entrySet()
		                        .stream()
		                        .filter(p -> compareAddresses(p.getKey().holder, address))
		                        .collect(Collectors.toList());

		toDispose.forEach(e -> {
			if (channelPools.remove(e.getKey(), e.getValue())) {
				if (log.isDebugEnabled()) {
					log.debug("ConnectionProvider[name={}]: Disposing pool for [{}]", name, e.getKey().fqdn);
				}
				e.getValue().dispose();
			}
		});
	}

	@Override
	public final boolean isDisposed() {
		return channelPools.isEmpty() || channelPools.values()
		                                             .stream()
		                                             .allMatch(Disposable::isDisposed);
	}

	@Override
	public int maxConnections() {
		return defaultPoolFactory.maxConnections;
	}

	@Override
	public Map<SocketAddress, Integer> maxConnectionsPerHost() {
		return maxConnections;
	}

	@Override
	public Builder mutate() {
		return new Builder(builder);
	}

	@Override
	public String name() {
		return name;
	}

	protected abstract CoreSubscriber<PooledRef<T>> createDisposableAcquire(
			TransportConfig config,
			ConnectionObserver connectionObserver,
			long pendingAcquireTimeout,
			InstrumentedPool<T> pool,
			Context propagationContext,
			MonoSink<Connection> sink);

	protected abstract InstrumentedPool<T> createPool(
			TransportConfig config,
			PoolFactory<T> poolFactory,
			SocketAddress remoteAddress,
			AddressResolverGroup<?> resolverGroup);

	protected PoolFactory<T> poolFactory(SocketAddress remoteAddress) {
		return poolFactoryPerRemoteHost.getOrDefault(remoteAddress, defaultPoolFactory);
	}

	protected void registerDefaultMetrics(String id, SocketAddress remoteAddress, InstrumentedPool.PoolMetrics metrics) {
		MicrometerPooledConnectionProviderMeterRegistrar.INSTANCE.registerMetrics(name, id, remoteAddress, metrics);
	}

	final boolean compareAddresses(SocketAddress origin, SocketAddress target) {
		if (origin.equals(target)) {
			return true;
		}
		else if (origin instanceof InetSocketAddress && target instanceof InetSocketAddress) {
			InetSocketAddress isaOrigin = (InetSocketAddress) origin;
			InetSocketAddress isaTarget = (InetSocketAddress) target;
			if (isaOrigin.getPort() == isaTarget.getPort()) {
				InetAddress iaTarget = isaTarget.getAddress();
				return (iaTarget != null && iaTarget.isAnyLocalAddress()) ||
							   Objects.equals(isaOrigin.getHostString(), isaTarget.getHostString());
			}
		}
		return false;
	}

	protected static void logPoolState(Channel channel, InstrumentedPool<? extends Connection> pool, String msg) {
		logPoolState(channel, pool, msg, null);
	}

	protected static void logPoolState(Channel channel, InstrumentedPool<? extends Connection> pool, String msg, @Nullable Throwable t) {
		InstrumentedPool.PoolMetrics metrics = pool.metrics();
		log.debug(format(channel, "{}, now: {} active connections, {} inactive connections and {} pending acquire requests."),
				msg,
				metrics.acquiredSize(),
				metrics.idleSize(),
				metrics.pendingAcquireSize(),
				t == null ? "" : t);
	}

	final void scheduleInactivePoolsDisposal() {
		if (!inactivePoolDisposeInterval.isZero()) {
			Schedulers.parallel()
			          .schedule(this::disposeInactivePoolsInBackground, inactivePoolDisposeInterval.toMillis(), TimeUnit.MILLISECONDS);
		}
	}

	final void disposeInactivePoolsInBackground() {
		if (!channelPools.isEmpty()) {
			List<Map.Entry<PoolKey, InstrumentedPool<T>>> toDispose;

			toDispose = channelPools.entrySet()
			                        .stream()
			                        .filter(p -> p.getValue().metrics().isInactiveForMoreThan(poolInactivity))
			                        .collect(Collectors.toList());

			toDispose.forEach(e -> {
				if (channelPools.remove(e.getKey(), e.getValue())) {
					if (log.isDebugEnabled()) {
						log.debug("ConnectionProvider[name={}]: Disposing inactive pool for [{}]", name, e.getKey().fqdn);
					}
					e.getValue().dispose();
				}
			});
		}
		scheduleInactivePoolsDisposal();
	}

	static final Logger log = Loggers.getLogger(PooledConnectionProvider.class);

	protected static final class PoolFactory<T extends Connection> {
		static final double DEFAULT_POOL_GET_PERMITS_SAMPLING_RATE;
		static {
			double getPermitsSamplingRate =
					Double.parseDouble(System.getProperty(ReactorNetty.POOL_GET_PERMITS_SAMPLING_RATE, "0"));
			if (getPermitsSamplingRate > 1d) {
				DEFAULT_POOL_GET_PERMITS_SAMPLING_RATE = 0;
				log.warn("Invalid configuration [" + ReactorNetty.POOL_GET_PERMITS_SAMPLING_RATE + "=" + getPermitsSamplingRate +
						"], the value must be between 0d and 1d (percentage). SamplingAllocationStrategy in not enabled.");
			}
			else {
				DEFAULT_POOL_GET_PERMITS_SAMPLING_RATE = getPermitsSamplingRate;
			}
		}

		static final double DEFAULT_POOL_RETURN_PERMITS_SAMPLING_RATE;
		static {
			double returnPermitsSamplingRate =
					Double.parseDouble(System.getProperty(ReactorNetty.POOL_RETURN_PERMITS_SAMPLING_RATE, "0"));
			if (returnPermitsSamplingRate > 1d) {
				DEFAULT_POOL_RETURN_PERMITS_SAMPLING_RATE = 0;
				log.warn("Invalid configuration [" + ReactorNetty.POOL_RETURN_PERMITS_SAMPLING_RATE + "=" + returnPermitsSamplingRate +
						"], the value must be between 0d and 1d (percentage). SamplingAllocationStrategy is enabled.");
			}
			else {
				DEFAULT_POOL_RETURN_PERMITS_SAMPLING_RATE = returnPermitsSamplingRate;
			}
		}

		final Duration evictionInterval;
		final String leasingStrategy;
		final int maxConnections;
		final long maxIdleTime;
		final long maxLifeTime;
		final boolean metricsEnabled;
		final int pendingAcquireMaxCount;
		final long pendingAcquireTimeout;
		final Supplier<? extends MeterRegistrar> registrar;
		final Clock clock;
		final Duration disposeTimeout;

		PoolFactory(ConnectionPoolSpec<?> conf, Duration disposeTimeout) {
			this(conf, disposeTimeout, null);
		}

		// Used only for testing purposes
		PoolFactory(ConnectionPoolSpec<?> conf, Duration disposeTimeout, @Nullable Clock clock) {
			this.evictionInterval = conf.evictionInterval;
			this.leasingStrategy = conf.leasingStrategy;
			this.maxConnections = conf.maxConnections;
			this.maxIdleTime = conf.maxIdleTime != null ? conf.maxIdleTime.toMillis() : -1;
			this.maxLifeTime = conf.maxLifeTime != null ? conf.maxLifeTime.toMillis() : -1;
			this.metricsEnabled = conf.metricsEnabled;
			this.pendingAcquireMaxCount = conf.pendingAcquireMaxCount == PENDING_ACQUIRE_MAX_COUNT_NOT_SPECIFIED ?
					2 * conf.maxConnections : conf.pendingAcquireMaxCount;
			this.pendingAcquireTimeout = conf.pendingAcquireTimeout.toMillis();
			this.registrar = conf.registrar;
			this.clock = clock;
			this.disposeTimeout = disposeTimeout;
		}

		public InstrumentedPool<T> newPool(
				Publisher<T> allocator,
				@Nullable AllocationStrategy allocationStrategy,
				Function<T, Publisher<Void>> destroyHandler,
				BiPredicate<T, PooledRefMetadata> evictionPredicate) {
			if (disposeTimeout != null) {
				return newPoolInternal(allocator, destroyHandler, evictionPredicate)
						.buildPoolAndDecorateWith(InstrumentedPoolDecorators::gracefulShutdown);
			}
			return newPoolInternal(allocator, destroyHandler, evictionPredicate).buildPool();
		}

		public InstrumentedPool<T> newPool(
				Publisher<T> allocator,
				@Nullable AllocationStrategy allocationStrategy,
				Function<T, Publisher<Void>> destroyHandler,
				BiPredicate<T, PooledRefMetadata> evictionPredicate,
				Function<PoolConfig<T>, InstrumentedPool<T>> poolFactory) {
			if (disposeTimeout != null) {
				return newPoolInternal(allocator, destroyHandler, evictionPredicate)
						.build(poolFactory.andThen(InstrumentedPoolDecorators::gracefulShutdown));
			}
			return newPoolInternal(allocator, destroyHandler, evictionPredicate).build(poolFactory);
		}

		PoolBuilder<T, PoolConfig<T>> newPoolInternal(
				Publisher<T> allocator,
				Function<T, Publisher<Void>> destroyHandler,
				BiPredicate<T, PooledRefMetadata> evictionPredicate) {
			PoolBuilder<T, PoolConfig<T>> poolBuilder =
					PoolBuilder.from(allocator)
					           .destroyHandler(destroyHandler)
					           .evictionPredicate(evictionPredicate
					                   .or((poolable, meta) -> (maxIdleTime != -1 && meta.idleTime() >= maxIdleTime)
					                           || (maxLifeTime != -1 && meta.lifeTime() >= maxLifeTime)))
					           .maxPendingAcquire(pendingAcquireMaxCount)
					           .evictInBackground(evictionInterval);

			if (DEFAULT_POOL_GET_PERMITS_SAMPLING_RATE > 0d && DEFAULT_POOL_GET_PERMITS_SAMPLING_RATE <= 1d
					&& DEFAULT_POOL_RETURN_PERMITS_SAMPLING_RATE > 0d && DEFAULT_POOL_RETURN_PERMITS_SAMPLING_RATE <= 1d) {
				poolBuilder = poolBuilder.allocationStrategy(SamplingAllocationStrategy.sizeBetweenWithSampling(
						0,
						maxConnections,
						DEFAULT_POOL_GET_PERMITS_SAMPLING_RATE,
						DEFAULT_POOL_RETURN_PERMITS_SAMPLING_RATE));
			}
			else {
				poolBuilder = poolBuilder.sizeBetween(0, maxConnections);
			}

			if (clock != null) {
				poolBuilder = poolBuilder.clock(clock);
			}

			if (LEASING_STRATEGY_FIFO.equals(leasingStrategy)) {
				poolBuilder = poolBuilder.idleResourceReuseLruOrder();
			}
			else {
				poolBuilder = poolBuilder.idleResourceReuseMruOrder();
			}

			return poolBuilder;
		}

		public long maxLifeTime() {
			return maxLifeTime;
		}

		@Override
		public String toString() {
			return "PoolFactory{" +
					"evictionInterval=" + evictionInterval +
					", leasingStrategy=" + leasingStrategy +
					", maxConnections=" + maxConnections +
					", maxIdleTime=" + maxIdleTime +
					", maxLifeTime=" + maxLifeTime +
					", metricsEnabled=" + metricsEnabled +
					", pendingAcquireMaxCount=" + pendingAcquireMaxCount +
					", pendingAcquireTimeout=" + pendingAcquireTimeout +
					'}';
		}
	}

	static final class PoolKey {
		final String fqdn;
		final SocketAddress holder;
		final int pipelineKey;

		PoolKey(SocketAddress holder, int pipelineKey) {
			this.fqdn = holder.toString();
			this.holder = holder;
			this.pipelineKey = pipelineKey;
		}

		@Override
		public boolean equals(Object o) {
			if (this == o) {
				return true;
			}
			if (o == null || getClass() != o.getClass()) {
				return false;
			}
			PoolKey poolKey = (PoolKey) o;
			return Objects.equals(fqdn, poolKey.fqdn) &&
						   Objects.equals(holder, poolKey.holder) &&
						   pipelineKey == poolKey.pipelineKey;
		}

		@Override
		public int hashCode() {
			return Objects.hash(fqdn, holder, pipelineKey);
		}
	}
}<|MERGE_RESOLUTION|>--- conflicted
+++ resolved
@@ -148,15 +148,11 @@
 				return newPool;
 			});
 
-<<<<<<< HEAD
 			ContextContainer container = ContextContainer.create().captureThreadLocalValues();
 			container.captureContext(Context.of(sink.contextView()));
 			Context currentPropagationContext = container.save(Context.empty());
-			EventLoop eventLoop = config.loopResources().onClient(config.isPreferNative()).next();
-=======
 			EventLoop eventLoop = sink.contextView().getOrDefault(CONTEXT_CALLER_EVENTLOOP,
 					config.loopResources().onClient(config.isPreferNative()).next());
->>>>>>> 51eabd6c
 			pool.acquire(Duration.ofMillis(poolFactory.pendingAcquireTimeout))
 			    .contextWrite(ctx -> ctx.put(CONTEXT_CALLER_EVENTLOOP, eventLoop)
 			                            .putAll(currentPropagationContext.readOnly()))
