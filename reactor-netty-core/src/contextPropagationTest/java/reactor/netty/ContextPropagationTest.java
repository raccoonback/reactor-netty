/*
<<<<<<< HEAD
 * Copyright (c) 2022-2023 VMware, Inc. or its affiliates, All Rights Reserved.
=======
 * Copyright (c) 2022-2024 VMware, Inc. or its affiliates, All Rights Reserved.
>>>>>>> d48cc150
 *
 * Licensed under the Apache License, Version 2.0 (the "License");
 * you may not use this file except in compliance with the License.
 * You may obtain a copy of the License at
 *
 *   https://www.apache.org/licenses/LICENSE-2.0
 *
 * Unless required by applicable law or agreed to in writing, software
 * distributed under the License is distributed on an "AS IS" BASIS,
 * WITHOUT WARRANTIES OR CONDITIONS OF ANY KIND, either express or implied.
 * See the License for the specific language governing permissions and
 * limitations under the License.
 */
package reactor.netty;

import io.micrometer.context.ContextRegistry;
import io.micrometer.context.ContextSnapshot;
import io.micrometer.observation.contextpropagation.ObservationThreadLocalAccessor;
import io.netty.buffer.ByteBuf;
import io.netty.buffer.Unpooled;
import io.netty.channel.ChannelHandler;
import io.netty.channel.ChannelHandlerContext;
import io.netty.channel.ChannelOutboundHandlerAdapter;
import io.netty.channel.ChannelPromise;
import org.junit.jupiter.api.AfterAll;
import org.junit.jupiter.api.Test;
import org.junit.jupiter.params.ParameterizedTest;
import org.junit.jupiter.params.provider.MethodSource;
import reactor.core.publisher.Mono;
import reactor.netty.channel.ChannelOperations;
import reactor.netty.resources.ConnectionProvider;
import reactor.netty.tcp.TcpClient;
import reactor.netty.tcp.TcpServer;
import reactor.test.StepVerifier;

import java.nio.charset.Charset;
import java.time.Duration;

import static org.assertj.core.api.Assertions.assertThat;
import static reactor.netty.ReactorNetty.getChannelContext;

class ContextPropagationTest {
	static final ConnectionProvider provider = ConnectionProvider.create("testContextPropagation", 1);

	@AfterAll
	static void disposePool() {
		provider.disposeLater()
		        .block(Duration.ofSeconds(30));
	}

	@Test
	void testObservationKey() {
		assertThat(Metrics.OBSERVATION_KEY).isEqualTo(ObservationThreadLocalAccessor.KEY);
	}

	@ParameterizedTest
	@MethodSource("tcpClientCombinations")
	void testContextPropagation(TcpClient client) {
		DisposableServer disposableServer =
				TcpServer.create()
				         .wiretap(true)
				         .handle((in, out) -> out.send(in.receive().retain()))
				         .bindNow();

		ContextRegistry registry = ContextRegistry.getInstance();
		Connection connection = null;
		try {
			registry.registerThreadLocalAccessor(new TestThreadLocalAccessor());
			TestThreadLocalHolder.value("First");

			connection =
					client.port(disposableServer.port())
					      .wiretap(true)
					      .connect()
<<<<<<< HEAD
					      .contextWrite(ctx -> ContextSnapshot.captureAll(registry).updateContext(ctx))
					      .block();
=======
					      .contextWrite(ctx -> ctx.putAllMap((HashMap<Object, Object>) ContextSnapshot.captureAll(registry)))
					      .block(Duration.ofSeconds(5));
>>>>>>> d48cc150

			assertThat(connection).isNotNull();

			connection.outbound()
			          .withConnection(conn -> conn.addHandlerLast(TestChannelOutboundHandler.INSTANCE))
			          .sendString(Mono.just("Test"))
			          .then()
			          .subscribe();

			connection.inbound()
			          .receive()
			          .asString()
			          .take(1)
			          .as(StepVerifier::create)
			          .expectNext("TestFirstSecond")
			          .expectComplete()
			          .verify(Duration.ofSeconds(5));
		}
		finally {
			if (connection != null) {
				connection.disposeNow();
			}
			TestThreadLocalHolder.reset();
			registry.removeThreadLocalAccessor(TestThreadLocalAccessor.KEY);
			disposableServer.disposeNow();
		}
	}

	static Object[] tcpClientCombinations() {
		return new Object[] {
				TcpClient.create(),
				TcpClient.newConnection(),
				TcpClient.create(provider)
		};
	}

	static final class TestChannelOutboundHandler extends ChannelOutboundHandlerAdapter {

		static final ChannelHandler INSTANCE = new TestChannelOutboundHandler();

		@Override
		public boolean isSharable() {
			return true;
		}

		@Override
		@SuppressWarnings("FutureReturnValueIgnored")
		public void write(ChannelHandlerContext ctx, Object msg, ChannelPromise promise) {
			try {
				ChannelOperations<?, ?> ops = ChannelOperations.get(ctx.channel());
				if (ops != null && ops.currentContext() == getChannelContext(ctx.channel())) {
					TestThreadLocalHolder.value("Second");
				}
				else {
					TestThreadLocalHolder.value("Error");
				}
				if (msg instanceof ByteBuf) {
					ByteBuf buffer1;
					try (ContextSnapshot.Scope scope = ContextSnapshot.setAllThreadLocalsFrom(ctx.channel())) {
						buffer1 = Unpooled.wrappedBuffer(TestThreadLocalHolder.value().getBytes(Charset.defaultCharset()));
					}
					ByteBuf buffer2 = Unpooled.wrappedBuffer(TestThreadLocalHolder.value().getBytes(Charset.defaultCharset()));
					//"FutureReturnValueIgnored" this is deliberate
					ctx.write(ctx.alloc().compositeBuffer()
							.addComponents(true, (ByteBuf) msg, buffer1, buffer2), promise);
				}
				else {
					//"FutureReturnValueIgnored" this is deliberate
					ctx.write(msg, promise);
				}
			}
			finally {
				TestThreadLocalHolder.reset();
			}
		}
	}
}<|MERGE_RESOLUTION|>--- conflicted
+++ resolved
@@ -1,9 +1,5 @@
 /*
-<<<<<<< HEAD
- * Copyright (c) 2022-2023 VMware, Inc. or its affiliates, All Rights Reserved.
-=======
  * Copyright (c) 2022-2024 VMware, Inc. or its affiliates, All Rights Reserved.
->>>>>>> d48cc150
  *
  * Licensed under the Apache License, Version 2.0 (the "License");
  * you may not use this file except in compliance with the License.
@@ -78,13 +74,8 @@
 					client.port(disposableServer.port())
 					      .wiretap(true)
 					      .connect()
-<<<<<<< HEAD
 					      .contextWrite(ctx -> ContextSnapshot.captureAll(registry).updateContext(ctx))
-					      .block();
-=======
-					      .contextWrite(ctx -> ctx.putAllMap((HashMap<Object, Object>) ContextSnapshot.captureAll(registry)))
 					      .block(Duration.ofSeconds(5));
->>>>>>> d48cc150
 
 			assertThat(connection).isNotNull();
 
