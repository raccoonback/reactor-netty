--- conflicted
+++ resolved
@@ -22,18 +22,13 @@
       fullVersion: ${{ steps.version.outputs.fullVersion }}
     steps:
       - uses: actions/checkout@11bd71901bbe5b1630ceea73d27597364c9af683
-<<<<<<< HEAD
-      - name: Set up JDK 17
-        uses: actions/setup-java@8df1039502a15bceb9433410b1a100fbe190c53b
-        with:
-            distribution: 'temurin'
-            java-version: '17'
-      - name: Set up JDK 1.8
-        uses: actions/setup-java@8df1039502a15bceb9433410b1a100fbe190c53b
-=======
-      - name: setup java
-        uses: actions/setup-java@7a6d8a8234af8eb26422e24e3006232cccaa061b
->>>>>>> e992ecd5
+      - name: Set up JDK 17
+        uses: actions/setup-java@7a6d8a8234af8eb26422e24e3006232cccaa061b
+        with:
+            distribution: 'temurin'
+            java-version: '17'
+      - name: Set up JDK 1.8
+        uses: actions/setup-java@7a6d8a8234af8eb26422e24e3006232cccaa061b
         with:
           distribution: 'temurin'
           java-version: '8'
@@ -103,7 +98,7 @@
       - name: Install asciidoctor-pdf / rouge
         run: gem install asciidoctor-pdf rouge
       - name: Setup java 17 for antora
-        uses: actions/setup-java@8df1039502a15bceb9433410b1a100fbe190c53b
+        uses: actions/setup-java@7a6d8a8234af8eb26422e24e3006232cccaa061b
         with:
           distribution: 'temurin'
           java-version: '17'
@@ -129,17 +124,13 @@
     environment: snapshots
     steps:
       - uses: actions/checkout@11bd71901bbe5b1630ceea73d27597364c9af683
-<<<<<<< HEAD
-      - name: Set up JDK 17
-        uses: actions/setup-java@8df1039502a15bceb9433410b1a100fbe190c53b
-        with:
-            distribution: 'temurin'
-            java-version: '17'
-      - name: Set up JDK 1.8
-        uses: actions/setup-java@8df1039502a15bceb9433410b1a100fbe190c53b
-=======
-      - uses: actions/setup-java@7a6d8a8234af8eb26422e24e3006232cccaa061b
->>>>>>> e992ecd5
+      - name: Set up JDK 17
+        uses: actions/setup-java@7a6d8a8234af8eb26422e24e3006232cccaa061b
+        with:
+            distribution: 'temurin'
+            java-version: '17'
+      - name: Set up JDK 1.8
+        uses: actions/setup-java@7a6d8a8234af8eb26422e24e3006232cccaa061b
         with:
           distribution: 'temurin'
           java-version: '8'
@@ -164,17 +155,13 @@
     environment: releases
     steps:
       - uses: actions/checkout@11bd71901bbe5b1630ceea73d27597364c9af683
-<<<<<<< HEAD
-      - name: Set up JDK 17
-        uses: actions/setup-java@8df1039502a15bceb9433410b1a100fbe190c53b
-        with:
-            distribution: 'temurin'
-            java-version: '17'
-      - name: Set up JDK 1.8
-        uses: actions/setup-java@8df1039502a15bceb9433410b1a100fbe190c53b
-=======
-      - uses: actions/setup-java@7a6d8a8234af8eb26422e24e3006232cccaa061b
->>>>>>> e992ecd5
+      - name: Set up JDK 17
+        uses: actions/setup-java@7a6d8a8234af8eb26422e24e3006232cccaa061b
+        with:
+            distribution: 'temurin'
+            java-version: '17'
+      - name: Set up JDK 1.8
+        uses: actions/setup-java@7a6d8a8234af8eb26422e24e3006232cccaa061b
         with:
           distribution: 'temurin'
           java-version: '8'
@@ -201,17 +188,13 @@
     environment: releases
     steps:
       - uses: actions/checkout@11bd71901bbe5b1630ceea73d27597364c9af683
-<<<<<<< HEAD
-      - name: Set up JDK 17
-        uses: actions/setup-java@8df1039502a15bceb9433410b1a100fbe190c53b
-        with:
-            distribution: 'temurin'
-            java-version: '17'
-      - name: Set up JDK 1.8
-        uses: actions/setup-java@8df1039502a15bceb9433410b1a100fbe190c53b
-=======
-      - uses: actions/setup-java@7a6d8a8234af8eb26422e24e3006232cccaa061b
->>>>>>> e992ecd5
+      - name: Set up JDK 17
+        uses: actions/setup-java@7a6d8a8234af8eb26422e24e3006232cccaa061b
+        with:
+            distribution: 'temurin'
+            java-version: '17'
+      - name: Set up JDK 1.8
+        uses: actions/setup-java@7a6d8a8234af8eb26422e24e3006232cccaa061b
         with:
           distribution: 'temurin'
           java-version: '8'
