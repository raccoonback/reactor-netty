--- conflicted
+++ resolved
@@ -117,12 +117,8 @@
 		println "Netty version defined from command line: ${forceNettyVersion}"
 	}
 	nettyIoUringVersion = '0.0.25.Final'
-<<<<<<< HEAD
-	nettyQuicVersion = '0.0.67.Final'
+	nettyQuicVersion = '0.0.68.Final'
 	nettyHttp3Version = '0.0.28.Final'
-=======
-	nettyQuicVersion = '0.0.68.Final'
->>>>>>> f948360b
 
 	// Testing
 	brotli4jVersion = '1.17.0'
