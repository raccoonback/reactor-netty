--- conflicted
+++ resolved
@@ -14,13 +14,8 @@
     }
 
     dependencies {
-<<<<<<< HEAD
       //compile "io.projectreactor.netty.incubator:reactor-netty-incubator-quic:0.1.0-SNAPSHOT"
-      compile "io.projectreactor.netty.incubator:reactor-netty-incubator-quic:0.1.0-M1"
-=======
-      //compile "io.projectreactor.netty.incubator:reactor-netty-incubator-quic:0.0.9-SNAPSHOT"
-      compile "io.projectreactor.netty.incubator:reactor-netty-incubator-quic:0.0.8"
->>>>>>> 0e722680
+      compile "io.projectreactor.netty.incubator:reactor-netty-incubator-quic:0.1.0-M2"
     }
 ```
 
