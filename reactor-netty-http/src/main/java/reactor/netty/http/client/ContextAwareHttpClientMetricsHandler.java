/*
 * Copyright (c) 2021-2023 VMware, Inc. or its affiliates, All Rights Reserved.
 *
 * Licensed under the Apache License, Version 2.0 (the "License");
 * you may not use this file except in compliance with the License.
 * You may obtain a copy of the License at
 *
 *   https://www.apache.org/licenses/LICENSE-2.0
 *
 * Unless required by applicable law or agreed to in writing, software
 * distributed under the License is distributed on an "AS IS" BASIS,
 * WITHOUT WARRANTIES OR CONDITIONS OF ANY KIND, either express or implied.
 * See the License for the specific language governing permissions and
 * limitations under the License.
 */
package reactor.netty.http.client;

import io.netty.channel.Channel;
import io.netty.channel.ChannelHandlerContext;
import reactor.util.annotation.Nullable;

import java.net.SocketAddress;
import java.time.Duration;
import java.util.function.Function;

/**
 * @author Violeta Georgieva
 * @since 1.0.8
 */
final class ContextAwareHttpClientMetricsHandler extends AbstractHttpClientMetricsHandler {

	final ContextAwareHttpClientMetricsRecorder recorder;

	ContextAwareHttpClientMetricsHandler(ContextAwareHttpClientMetricsRecorder recorder,
			@Nullable Function<String, String> uriTagValue) {
		super(uriTagValue);
		this.recorder = recorder;
	}

	ContextAwareHttpClientMetricsHandler(ContextAwareHttpClientMetricsHandler copy) {
		super(copy);
		this.recorder = copy.recorder;
	}

	@Override
	protected ContextAwareHttpClientMetricsRecorder recorder() {
		return recorder;
	}

	@Override
	protected void recordException(ChannelHandlerContext ctx) {
		if (contextView != null) {
			recorder().incrementErrorsCount(contextView, ctx.channel().remoteAddress(), path);
		}
		else {
			super.recordException(ctx);
		}
	}

	@Override
	protected void recordWrite(SocketAddress address) {
		if (contextView != null) {
			recorder.recordDataSentTime(contextView, address, path, method,
					Duration.ofNanos(System.nanoTime() - dataSentTime));

			recorder.recordDataSent(contextView, address, path, dataSent);
		}
		else {
			super.recordWrite(address);
		}
	}

	@Override
	protected void recordRead(Channel channel) {
		if (contextView != null) {
<<<<<<< HEAD
			SocketAddress address = channel.remoteAddress();
			recorder.recordDataReceivedTime(contextView, address,
					path, method, status,
=======
			recorder.recordDataReceivedTime(contextView, address, path, method, status,
>>>>>>> aebdd910
					Duration.ofNanos(System.nanoTime() - dataReceivedTime));

			recorder.recordResponseTime(contextView, address, path, method, status,
					Duration.ofNanos(System.nanoTime() - dataSentTime));

			recorder.recordDataReceived(contextView, address, path, dataReceived);
		}
		else {
			super.recordRead(channel);
		}
	}
}<|MERGE_RESOLUTION|>--- conflicted
+++ resolved
@@ -73,13 +73,8 @@
 	@Override
 	protected void recordRead(Channel channel) {
 		if (contextView != null) {
-<<<<<<< HEAD
 			SocketAddress address = channel.remoteAddress();
-			recorder.recordDataReceivedTime(contextView, address,
-					path, method, status,
-=======
 			recorder.recordDataReceivedTime(contextView, address, path, method, status,
->>>>>>> aebdd910
 					Duration.ofNanos(System.nanoTime() - dataReceivedTime));
 
 			recorder.recordResponseTime(contextView, address, path, method, status,
