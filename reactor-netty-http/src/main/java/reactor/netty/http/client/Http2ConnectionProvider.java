/*
 * Copyright (c) 2020-2024 VMware, Inc. or its affiliates, All Rights Reserved.
 *
 * Licensed under the Apache License, Version 2.0 (the "License");
 * you may not use this file except in compliance with the License.
 * You may obtain a copy of the License at
 *
 *   https://www.apache.org/licenses/LICENSE-2.0
 *
 * Unless required by applicable law or agreed to in writing, software
 * distributed under the License is distributed on an "AS IS" BASIS,
 * WITHOUT WARRANTIES OR CONDITIONS OF ANY KIND, either express or implied.
 * See the License for the specific language governing permissions and
 * limitations under the License.
 */
package reactor.netty.http.client;

import io.netty.channel.Channel;
import io.netty.channel.ChannelHandlerContext;
import io.netty.handler.codec.http2.Http2Connection;
import io.netty.handler.codec.http2.Http2FrameCodec;
import io.netty.handler.codec.http2.Http2LocalFlowController;
import io.netty.handler.codec.http2.Http2StreamChannel;
import io.netty.handler.codec.http2.Http2StreamChannelBootstrap;
import io.netty.handler.ssl.ApplicationProtocolNames;
import io.netty.resolver.AddressResolverGroup;
import io.netty.util.AttributeKey;
import io.netty.util.concurrent.Future;
import io.netty.util.concurrent.GenericFutureListener;
import org.reactivestreams.Publisher;
import org.reactivestreams.Subscription;
import reactor.core.CoreSubscriber;
import reactor.core.Disposable;
import reactor.core.Disposables;
import reactor.core.publisher.Mono;
import reactor.core.publisher.MonoSink;
import reactor.core.publisher.Operators;
import reactor.netty.Connection;
import reactor.netty.ConnectionObserver;
import reactor.netty.channel.ChannelMetricsRecorder;
import reactor.netty.channel.ChannelOperations;
import reactor.netty.resources.ConnectionProvider;
import reactor.netty.resources.PooledConnectionProvider;
import reactor.netty.transport.ClientTransportConfig;
import reactor.netty.transport.TransportConfig;
import reactor.netty.internal.shaded.reactor.pool.InstrumentedPool;
import reactor.netty.internal.shaded.reactor.pool.PooledRef;
import reactor.netty.internal.shaded.reactor.pool.PooledRefMetadata;
import reactor.util.Logger;
import reactor.util.Loggers;
import reactor.util.annotation.Nullable;
import reactor.util.concurrent.Queues;
import reactor.util.context.Context;

import java.io.IOException;
import java.net.SocketAddress;
import java.time.Duration;
import java.util.Queue;
import java.util.function.BiPredicate;
import java.util.function.Function;

import static reactor.netty.ReactorNetty.format;
import static reactor.netty.ReactorNetty.getChannelContext;
import static reactor.netty.ReactorNetty.setChannelContext;
import static reactor.netty.http.client.HttpClientState.STREAM_CONFIGURED;
import static reactor.netty.http.client.HttpClientState.UPGRADE_REJECTED;

/**
 * An HTTP/2 implementation for pooled {@link ConnectionProvider}.
 *
 * @author Violeta Georgieva
 * @since 1.0.0
 */
final class Http2ConnectionProvider extends PooledConnectionProvider<Connection> {
	final ConnectionProvider parent;

	Http2ConnectionProvider(ConnectionProvider parent) {
		super(initConfiguration(parent));
		this.parent = parent;
		if (parent instanceof PooledConnectionProvider) {
			((PooledConnectionProvider<?>) parent).onDispose(disposeLater());
		}
	}

	static Builder initConfiguration(ConnectionProvider parent) {
		String name = parent.name() == null ? CONNECTION_PROVIDER_NAME : CONNECTION_PROVIDER_NAME + NAME_SEPARATOR + parent.name();
		Builder builder = parent.mutate();
		if (builder != null) {
			return builder.name(name).pendingAcquireMaxCount(-1);
		}
		else {
			// this is the case when there is no pool
			// only one connection is created and used for all requests
			return ConnectionProvider.builder(name)
			                         .maxConnections(parent.maxConnections())
			                         .pendingAcquireMaxCount(-1);
		}
	}

	@Override
	protected CoreSubscriber<PooledRef<Connection>> createDisposableAcquire(
			TransportConfig config,
			ConnectionObserver connectionObserver,
			long pendingAcquireTimeout,
			InstrumentedPool<Connection> pool,
			MonoSink<Connection> sink,
			Context currentContext) {
		return createDisposableAcquire(config, connectionObserver, pendingAcquireTimeout, pool, null, sink, currentContext);
	}

	@Override
	protected CoreSubscriber<PooledRef<Connection>> createDisposableAcquire(
			TransportConfig config,
			ConnectionObserver connectionObserver,
			long pendingAcquireTimeout,
			InstrumentedPool<Connection> pool,
			SocketAddress remoteAddress,
			MonoSink<Connection> sink,
			Context currentContext) {
		boolean acceptGzip = false;
		ChannelMetricsRecorder metricsRecorder = config.metricsRecorder() != null ? config.metricsRecorder().get() : null;
		SocketAddress proxyAddress = ((ClientTransportConfig<?>) config).proxyProvider() != null ?
<<<<<<< HEAD
				((ClientTransportConfig<?>) config).proxyProvider().getSocketAddress().get() : null;
=======
				((ClientTransportConfig<?>) config).proxyProvider().getProxyAddress() : null;
>>>>>>> 7017c06e
		Function<String, String> uriTagValue = null;
		if (config instanceof HttpClientConfig) {
			acceptGzip = ((HttpClientConfig) config).acceptGzip;
			uriTagValue = ((HttpClientConfig) config).uriTagValue;
		}
		return new DisposableAcquire(connectionObserver, config.channelOperationsProvider(),
				acceptGzip, metricsRecorder, pendingAcquireTimeout, pool, proxyAddress, remoteAddress, sink, currentContext, uriTagValue);
	}

	@Override
	protected InstrumentedPool<Connection> createPool(
			TransportConfig config,
			PooledConnectionProvider.PoolFactory<Connection> poolFactory,
			SocketAddress remoteAddress,
			@Nullable AddressResolverGroup<?> resolverGroup) {
		return new PooledConnectionAllocator(parent, config, poolFactory, remoteAddress, resolverGroup).pool;
	}

	@Override
	protected InstrumentedPool<Connection> createPool(
			String id,
			TransportConfig config,
			PooledConnectionProvider.PoolFactory<Connection> poolFactory,
			SocketAddress remoteAddress,
			@Nullable AddressResolverGroup<?> resolverGroup) {
		return new PooledConnectionAllocator(id, name(), parent, config, poolFactory, remoteAddress, resolverGroup).pool;
	}

	@Override
	protected void registerDefaultMetrics(String id, SocketAddress remoteAddress, InstrumentedPool.PoolMetrics metrics) {
		MicrometerHttp2ConnectionProviderMeterRegistrar.INSTANCE
				.registerMetrics(name(), id, remoteAddress, metrics);
	}

	@Override
	protected void deRegisterDefaultMetrics(String id, SocketAddress remoteAddress) {
		MicrometerHttp2ConnectionProviderMeterRegistrar.INSTANCE
				.deRegisterMetrics(name(), id, remoteAddress);
	}

	static void invalidate(@Nullable ConnectionObserver owner) {
		if (owner instanceof DisposableAcquire) {
			DisposableAcquire da = (DisposableAcquire) owner;
			da.pooledRef
			  .invalidate()
			  .subscribe();
		}
	}

	static void logStreamsState(Channel channel, Http2Connection.Endpoint<Http2LocalFlowController> localEndpoint, String msg) {
		log.debug(format(channel, "{}, now: {} active streams and {} max active streams."),
				msg,
				localEndpoint.numActiveStreams(),
				localEndpoint.maxActiveStreams());
	}

	static void registerClose(Channel channel, ConnectionObserver owner) {
		channel.closeFuture()
		       .addListener(f -> {
		           if (log.isDebugEnabled()) {
		               Http2FrameCodec frameCodec = channel.parent().pipeline().get(Http2FrameCodec.class);
		               if (frameCodec != null) {
		                   Http2Connection.Endpoint<Http2LocalFlowController> localEndpoint = frameCodec.connection().local();
		                   logStreamsState(channel, localEndpoint, "Stream closed");
		               }
		           }

		           invalidate(owner);
		       });
	}

	static final String CONNECTION_PROVIDER_NAME = "http2";
	static final String NAME_SEPARATOR = ".";

	static final Logger log = Loggers.getLogger(Http2ConnectionProvider.class);

	static final AttributeKey<ConnectionObserver> OWNER = AttributeKey.valueOf("http2ConnectionOwner");

	static final class DelegatingConnectionObserver implements ConnectionObserver {

		@Override
		public void onUncaughtException(Connection connection, Throwable error) {
			owner(connection.channel()).onUncaughtException(connection, error);
		}

		@Override
		public void onStateChange(Connection connection, State newState) {
			owner(connection.channel()).onStateChange(connection, newState);
		}

		ConnectionObserver owner(Channel channel) {
			ConnectionObserver obs;

			for (;;) {
				obs = channel.attr(OWNER)
				             .get();
				if (obs == null) {
					obs = new PendingConnectionObserver();
				}
				else {
					return obs;
				}
				if (channel.attr(OWNER)
				           .compareAndSet(null, obs)) {
					return obs;
				}
			}
		}
	}

	static final class DisposableAcquire
			implements CoreSubscriber<PooledRef<Connection>>, ConnectionObserver, Disposable, GenericFutureListener<Future<Http2StreamChannel>> {
		final Disposable.Composite cancellations;
		final Context currentContext;
		final ConnectionObserver obs;
		final ChannelOperations.OnSetup opsFactory;
		final boolean acceptGzip;
		final ChannelMetricsRecorder metricsRecorder;
		final long pendingAcquireTimeout;
		final InstrumentedPool<Connection> pool;
		final SocketAddress proxyAddress;
		final boolean retried;
		final MonoSink<Connection> sink;
		final Function<String, String> uriTagValue;

		PooledRef<Connection> pooledRef;
		SocketAddress remoteAddress;
		Subscription subscription;

		DisposableAcquire(
				ConnectionObserver obs,
				ChannelOperations.OnSetup opsFactory,
				boolean acceptGzip,
				@Nullable ChannelMetricsRecorder metricsRecorder,
				long pendingAcquireTimeout,
				InstrumentedPool<Connection> pool,
				@Nullable SocketAddress proxyAddress,
				@Nullable SocketAddress remoteAddress,
				MonoSink<Connection> sink,
				Context currentContext,
				@Nullable Function<String, String> uriTagValue) {
			this.cancellations = Disposables.composite();
			this.currentContext = currentContext;
			this.obs = obs;
			this.opsFactory = opsFactory;
			this.acceptGzip = acceptGzip;
			this.metricsRecorder = metricsRecorder;
			this.pendingAcquireTimeout = pendingAcquireTimeout;
			this.pool = pool;
			this.proxyAddress = proxyAddress;
			this.remoteAddress = remoteAddress;
			this.retried = false;
			this.sink = sink;
			this.uriTagValue = uriTagValue;
		}

		DisposableAcquire(DisposableAcquire parent) {
			this.cancellations = parent.cancellations;
			this.currentContext = parent.currentContext;
			this.obs = parent.obs;
			this.opsFactory = parent.opsFactory;
			this.acceptGzip = parent.acceptGzip;
			this.metricsRecorder = parent.metricsRecorder;
			this.pendingAcquireTimeout = parent.pendingAcquireTimeout;
			this.pool = parent.pool;
			this.proxyAddress = parent.proxyAddress;
			this.remoteAddress = parent.remoteAddress;
			this.retried = true;
			this.sink = parent.sink;
			this.uriTagValue = parent.uriTagValue;
		}

		@Override
		public Context currentContext() {
			return currentContext;
		}

		@Override
		public void dispose() {
			subscription.cancel();
		}

		@Override
		public void onComplete() {
			// noop
		}

		@Override
		public void onError(Throwable t) {
			sink.error(t);
		}

		@Override
		public void onNext(PooledRef<Connection> pooledRef) {
			this.pooledRef = pooledRef;
			Channel channel = pooledRef.poolable().channel();

			if (remoteAddress == null) {
				// This can happen only if there is a custom implementation of PooledConnectionProvider.createDisposableAcquire(...),
				// with the default implementation, remoteAddress is always initialized.
				remoteAddress = channel.remoteAddress();
			}

			ConnectionObserver current = channel.attr(OWNER)
			                                    .getAndSet(this);

			if (current instanceof PendingConnectionObserver) {
				PendingConnectionObserver pending = (PendingConnectionObserver) current;
				PendingConnectionObserver.Pending p;

				while ((p = pending.pendingQueue.poll()) != null) {
					if (p.error != null) {
						onUncaughtException(p.connection, p.error);
					}
					else if (p.state != null) {
						onStateChange(p.connection, p.state);
					}
				}
			}

			if (notHttp2()) {
				return;
			}

			if (isH2cUpgrade()) {
				return;
			}

			if (getChannelContext(channel) != null) {
				setChannelContext(channel, null);
			}
			http2StreamChannelBootstrap(channel).open().addListener(this);
		}

		@Override
		public void onStateChange(Connection connection, State newState) {
			if (newState == UPGRADE_REJECTED) {
				invalidate(connection.channel().attr(OWNER).get());
			}

			obs.onStateChange(connection, newState);
		}

		@Override
		public void onSubscribe(Subscription s) {
			if (Operators.validate(subscription, s)) {
				this.subscription = s;
				cancellations.add(this);
				if (!retried) {
					sink.onCancel(cancellations);
				}
				s.request(Long.MAX_VALUE);
			}
		}

		@Override
		public void onUncaughtException(Connection connection, Throwable error) {
			obs.onUncaughtException(connection, error);
		}

		@Override
		public void operationComplete(Future<Http2StreamChannel> future) {
			if (future.isSuccess()) {
				Channel channel = pooledRef.poolable().channel();
				Http2Pool.Http2PooledRef http2PooledRef = http2PooledRef(pooledRef);
				ChannelHandlerContext frameCodec = http2PooledRef.slot.http2FrameCodecCtx();
				Http2StreamChannel ch = future.getNow();

				if (!channel.isActive() || frameCodec == null ||
						((Http2FrameCodec) frameCodec.handler()).connection().goAwayReceived() ||
						!((Http2FrameCodec) frameCodec.handler()).connection().local().canOpenStream()) {
					invalidate(this);
					if (!retried) {
						if (log.isDebugEnabled()) {
							log.debug(format(ch, "Immediately aborted pooled channel, max active streams is reached, " +
								"re-acquiring a new channel"));
						}
						pool.acquire(Duration.ofMillis(pendingAcquireTimeout))
						    .contextWrite(ctx -> ctx.put(CONTEXT_CALLER_EVENTLOOP, channel.eventLoop()))
						    .subscribe(new DisposableAcquire(this));
					}
					else {
						sink.error(new IOException("Error while acquiring from " + pool + ". Max active streams is reached."));
					}
				}
				else {
					Http2ConnectionProvider.registerClose(ch, this);
					if (!currentContext().isEmpty()) {
						setChannelContext(ch, currentContext());
					}
					HttpClientConfig.addStreamHandlers(ch, obs.then(new HttpClientConfig.StreamConnectionObserver(currentContext())),
							opsFactory, acceptGzip, metricsRecorder, proxyAddress, remoteAddress, -1, uriTagValue);

					ChannelOperations<?, ?> ops = ChannelOperations.get(ch);
					if (ops != null) {
						obs.onStateChange(ops, STREAM_CONFIGURED);
						sink.success(ops);
					}

					if (log.isDebugEnabled()) {
						Http2Connection.Endpoint<Http2LocalFlowController> localEndpoint = ((Http2FrameCodec) frameCodec.handler()).connection().local();
						logStreamsState(ch, localEndpoint, "Stream opened");
					}
				}
			}
			else {
				invalidate(this);
				sink.error(future.cause());
			}
		}

		boolean isH2cUpgrade() {
			Channel channel = pooledRef.poolable().channel();
			Http2Pool.Http2PooledRef http2PooledRef = http2PooledRef(pooledRef);
			if (http2PooledRef.slot.h2cUpgradeHandlerCtx() != null &&
					http2PooledRef.slot.http2MultiplexHandlerCtx() == null) {
				ChannelOperations<?, ?> ops = ChannelOperations.get(channel);
				if (ops != null) {
					sink.success(ops);
					return true;
				}
			}
			return false;
		}

		boolean notHttp2() {
			Channel channel = pooledRef.poolable().channel();
			Http2Pool.Http2PooledRef http2PooledRef = http2PooledRef(pooledRef);
			String applicationProtocol = http2PooledRef.slot.applicationProtocol;
			if (applicationProtocol != null) {
				if (ApplicationProtocolNames.HTTP_1_1.equals(applicationProtocol)) {
					// No information for the negotiated application-level protocol,
					// or it is HTTP/1.1, continue as an HTTP/1.1 request
					// and remove the connection from this pool.
					ChannelOperations<?, ?> ops = ChannelOperations.get(channel);
					if (ops != null) {
						sink.success(ops);
						invalidate(this);
						return true;
					}
				}
				else if (!ApplicationProtocolNames.HTTP_2.equals(applicationProtocol)) {
					channel.attr(OWNER).set(null);
					invalidate(this);
					sink.error(new IOException("Unknown protocol [" + applicationProtocol + "]."));
					return true;
				}
			}
			else if (http2PooledRef.slot.h2cUpgradeHandlerCtx() == null &&
					http2PooledRef.slot.http2MultiplexHandlerCtx() == null) {
				// It is not H2. There are no handlers for H2C upgrade/H2C prior-knowledge,
				// continue as an HTTP/1.1 request and remove the connection from this pool.
				ChannelOperations<?, ?> ops = ChannelOperations.get(channel);
				if (ops != null) {
					sink.success(ops);
					invalidate(this);
					return true;
				}
			}
			return false;
		}

		static Http2Pool.Http2PooledRef http2PooledRef(PooledRef<Connection> pooledRef) {
			return pooledRef instanceof Http2Pool.Http2PooledRef ?
					(Http2Pool.Http2PooledRef) pooledRef :
					(Http2Pool.Http2PooledRef) pooledRef.metadata();
		}

		static final AttributeKey<Http2StreamChannelBootstrap> HTTP2_STREAM_CHANNEL_BOOTSTRAP =
				AttributeKey.valueOf("http2StreamChannelBootstrap");

		static Http2StreamChannelBootstrap http2StreamChannelBootstrap(Channel channel) {
			Http2StreamChannelBootstrap http2StreamChannelBootstrap;

			for (;;) {
				http2StreamChannelBootstrap = channel.attr(HTTP2_STREAM_CHANNEL_BOOTSTRAP).get();
				if (http2StreamChannelBootstrap == null) {
					http2StreamChannelBootstrap = new Http2StreamChannelBootstrap(channel);
				}
				else {
					return http2StreamChannelBootstrap;
				}
				if (channel.attr(HTTP2_STREAM_CHANNEL_BOOTSTRAP)
						.compareAndSet(null, http2StreamChannelBootstrap)) {
					return http2StreamChannelBootstrap;
				}
			}
		}
	}

	static final class PendingConnectionObserver implements ConnectionObserver {
		final Queue<PendingConnectionObserver.Pending> pendingQueue = Queues.<PendingConnectionObserver.Pending>unbounded(4).get();

		@Override
		public void onStateChange(Connection connection, State newState) {
			pendingQueue.add(new PendingConnectionObserver.Pending(connection, null, newState));
		}

		@Override
		public void onUncaughtException(Connection connection, Throwable error) {
			pendingQueue.add(new PendingConnectionObserver.Pending(connection, error, null));
		}

		static class Pending {
			final Connection connection;
			final Throwable error;
			final State state;

			Pending(Connection connection, @Nullable Throwable error, @Nullable State state) {
				this.connection = connection;
				this.error = error;
				this.state = state;
			}
		}
	}

	static final class PooledConnectionAllocator {
		final ConnectionProvider parent;
		final HttpClientConfig config;
		final InstrumentedPool<Connection> pool;
		final SocketAddress remoteAddress;
		final AddressResolverGroup<?> resolver;

		PooledConnectionAllocator(
				ConnectionProvider parent,
				TransportConfig config,
				PoolFactory<Connection> poolFactory,
				SocketAddress remoteAddress,
				@Nullable AddressResolverGroup<?> resolver) {
			this(null, null, parent, config, poolFactory, remoteAddress, resolver);
		}

		PooledConnectionAllocator(
				@Nullable String id,
				@Nullable String name,
				ConnectionProvider parent,
				TransportConfig config,
				PoolFactory<Connection> poolFactory,
				SocketAddress remoteAddress,
				@Nullable AddressResolverGroup<?> resolver) {
			this.parent = parent;
			this.config = (HttpClientConfig) config;
			this.remoteAddress = remoteAddress;
			this.resolver = resolver;
			this.pool = id == null ?
					poolFactory.newPool(connectChannel(), null, DEFAULT_DESTROY_HANDLER, DEFAULT_EVICTION_PREDICATE,
							poolConfig -> new Http2Pool(poolConfig, poolFactory.allocationStrategy())) :
					poolFactory.newPool(connectChannel(), DEFAULT_DESTROY_HANDLER, DEFAULT_EVICTION_PREDICATE,
							new MicrometerPoolMetricsRecorder(id, name, remoteAddress),
							poolConfig -> new Http2Pool(poolConfig, poolFactory.allocationStrategy()));
		}

		Publisher<Connection> connectChannel() {
			return parent.acquire(config, new DelegatingConnectionObserver(), () -> remoteAddress, resolver)
				         .map(conn -> conn);
		}

		static final BiPredicate<Connection, PooledRefMetadata> DEFAULT_EVICTION_PREDICATE =
				(connection, metadata) -> false;

		static final Function<Connection, Publisher<Void>> DEFAULT_DESTROY_HANDLER = connection -> Mono.empty();
	}
}<|MERGE_RESOLUTION|>--- conflicted
+++ resolved
@@ -120,11 +120,7 @@
 		boolean acceptGzip = false;
 		ChannelMetricsRecorder metricsRecorder = config.metricsRecorder() != null ? config.metricsRecorder().get() : null;
 		SocketAddress proxyAddress = ((ClientTransportConfig<?>) config).proxyProvider() != null ?
-<<<<<<< HEAD
-				((ClientTransportConfig<?>) config).proxyProvider().getSocketAddress().get() : null;
-=======
 				((ClientTransportConfig<?>) config).proxyProvider().getProxyAddress() : null;
->>>>>>> 7017c06e
 		Function<String, String> uriTagValue = null;
 		if (config instanceof HttpClientConfig) {
 			acceptGzip = ((HttpClientConfig) config).acceptGzip;
