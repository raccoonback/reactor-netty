--- conflicted
+++ resolved
@@ -80,18 +80,8 @@
 
 	@Override
 	public void recordResponseTime(SocketAddress remoteAddress, String uri, String method, String status, Duration time) {
-<<<<<<< HEAD
-		String address = Metrics.formatSocketAddress(remoteAddress);
+		String address = formatSocketAddress(remoteAddress);
 		Timer responseTime = getResponseTimeTimer(name() + RESPONSE_TIME, address, uri, method, status);
-=======
-		String address = formatSocketAddress(remoteAddress);
-		MeterKey meterKey = new MeterKey(uri, address, method, status);
-		Timer responseTime = MapUtils.computeIfAbsent(responseTimeCache, meterKey,
-				key -> filter(Timer.builder(name() + RESPONSE_TIME)
-				                   .description(RESPONSE_TIME_DESCRIPTION)
-				                   .tags(REMOTE_ADDRESS, address, URI, uri, METHOD, method, STATUS, status)
-				                   .register(REGISTRY)));
->>>>>>> aebdd910
 		if (responseTime != null) {
 			responseTime.record(time);
 		}
@@ -102,7 +92,7 @@
 		MeterKey meterKey = new MeterKey(uri, address, method, status);
 		return MapUtils.computeIfAbsent(responseTimeCache, meterKey,
 				key -> filter(Timer.builder(name)
-						.tags(REMOTE_ADDRESS, address, URI, uri, METHOD, method, STATUS, status)
-						.register(REGISTRY)));
+				                   .tags(REMOTE_ADDRESS, address, URI, uri, METHOD, method, STATUS, status)
+				                   .register(REGISTRY)));
 	}
 }