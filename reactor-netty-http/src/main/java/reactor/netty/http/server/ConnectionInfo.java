/*
 * Copyright (c) 2018-2024 VMware, Inc. or its affiliates, All Rights Reserved.
 *
 * Licensed under the Apache License, Version 2.0 (the "License");
 * you may not use this file except in compliance with the License.
 * You may obtain a copy of the License at
 *
 *   https://www.apache.org/licenses/LICENSE-2.0
 *
 * Unless required by applicable law or agreed to in writing, software
 * distributed under the License is distributed on an "AS IS" BASIS,
 * WITHOUT WARRANTIES OR CONDITIONS OF ANY KIND, either express or implied.
 * See the License for the specific language governing permissions and
 * limitations under the License.
 */
package reactor.netty.http.server;

import java.net.InetSocketAddress;
import java.net.SocketAddress;
import java.util.function.BiFunction;

import io.netty.handler.codec.http.HttpHeaderNames;
import io.netty.handler.codec.http.HttpRequest;
import reactor.util.annotation.Nullable;

import static java.util.Objects.requireNonNull;

/**
 * Resolve information about the current connection, including the
 * host (server) address, the remote (client) address and the scheme.
 *
 * <p>Depending on the chosen factory method, the information
 * can be retrieved directly from the channel or additionally
 * using the {@code "Forwarded"}, or {@code "X-Forwarded-*"}
 * HTTP request headers.
 *
 * @author Brian Clozel
 * @author Andrey Shlykov
 * @since 0.8
 * @see <a href="https://tools.ietf.org/html/rfc7239">rfc7239</a>
 */
public final class ConnectionInfo {
	static final int DEFAULT_HTTP_PORT = 80;
	static final int DEFAULT_HTTPS_PORT = 443;
	static final String DEFAULT_HOST_NAME = "localhost";

	final SocketAddress hostAddress;

	final SocketAddress remoteAddress;

	final String scheme;

	final String hostName;

	final int hostPort;

	final boolean isInetAddress;

<<<<<<< HEAD
	static ConnectionInfo from(HttpRequest request, boolean secured, SocketAddress localAddress, SocketAddress remoteAddress,
=======
	@Nullable
	final String forwardedPrefix;

	static ConnectionInfo from(Channel channel, HttpRequest request, boolean secured, SocketAddress remoteAddress,
>>>>>>> 05b30b8d
			@Nullable BiFunction<ConnectionInfo, HttpRequest, ConnectionInfo> forwardedHeaderHandler) {
		String hostName = DEFAULT_HOST_NAME;
		int hostPort = -1;
		String scheme = secured ? "https" : "http";

		String header = request.headers().get(HttpHeaderNames.HOST);
		if (header != null) {
			hostName = header;
			if (!header.isEmpty()) {
				int portIndex = header.charAt(0) == '[' ? header.indexOf(':', header.indexOf(']')) : header.indexOf(':');
				if (portIndex != -1) {
					hostName = header.substring(0, portIndex);
					hostPort = Integer.parseInt(header.substring(portIndex + 1));
				}
			}
		}

		if (!(remoteAddress instanceof InetSocketAddress)) {
			return new ConnectionInfo(localAddress, hostName, hostPort, remoteAddress, scheme, false);
		}
		else {
			ConnectionInfo connectionInfo =
					new ConnectionInfo(localAddress, hostName, hostPort, remoteAddress, scheme, true);
			if (forwardedHeaderHandler != null) {
				return forwardedHeaderHandler.apply(connectionInfo, request);
			}
			return connectionInfo;
		}
	}

	ConnectionInfo(SocketAddress hostAddress, SocketAddress remoteAddress, boolean secured) {
		this(hostAddress, DEFAULT_HOST_NAME, -1, remoteAddress, secured ? "https" : "http", remoteAddress instanceof InetSocketAddress);
	}

	ConnectionInfo(SocketAddress hostAddress, String hostName, int hostPort,
			SocketAddress remoteAddress, String scheme, boolean isInetAddress) {
		this(hostAddress, hostName, hostPort, remoteAddress, scheme, isInetAddress, null);
	}

	ConnectionInfo(SocketAddress hostAddress, String hostName, int hostPort,
			SocketAddress remoteAddress, String scheme, boolean isInetAddress, @Nullable String forwardedPrefix) {
		this.hostAddress = hostAddress;
		this.hostName = hostName;
		this.hostPort = hostPort;
		this.isInetAddress = isInetAddress;
		this.remoteAddress = remoteAddress;
		this.scheme = scheme;
		this.forwardedPrefix = forwardedPrefix;
	}

	/**
	 * Return the host address of the connection.
	 * @return the host address
	 */
	@Nullable
	public InetSocketAddress getHostAddress() {
		return isInetAddress ? (InetSocketAddress) hostAddress : null;
	}

	/**
	 * Return the remote address of the connection.
	 * @return the remote address
	 */
	@Nullable
	public InetSocketAddress getRemoteAddress() {
		return isInetAddress ? (InetSocketAddress) remoteAddress : null;
	}

	/**
	 * Return the connection scheme.
	 * @return the connection scheme
	 */
	public String getScheme() {
		return scheme;
	}

	/**
	 * Return a new {@link ConnectionInfo} with the updated host address.
	 * @param hostAddress the host address
	 * @return a new {@link ConnectionInfo}
	 */
	public ConnectionInfo withHostAddress(InetSocketAddress hostAddress) {
		requireNonNull(hostAddress, "hostAddress");
		return new ConnectionInfo(hostAddress, hostAddress.getHostString(), hostAddress.getPort(), this.remoteAddress,
				this.scheme, true);
	}

	/**
	 * Return a new {@link ConnectionInfo} with updated host address, host name, and host port information.
	 * @param hostAddress the updated host address
	 * @param hostName the updated host name
	 * @param hostPort the updated host port
	 * @return a new {@link ConnectionInfo}
	 * @since 1.0.32
	 */
	public ConnectionInfo withHostAddress(InetSocketAddress hostAddress, String hostName, int hostPort) {
		requireNonNull(hostAddress, "hostAddress");
		requireNonNull(hostName, "hostName");
		return new ConnectionInfo(hostAddress, hostName, hostPort, this.remoteAddress, this.scheme, true);
	}

	/**
	 * Return a new {@link ConnectionInfo} with the updated remote address.
	 * @param remoteAddress the remote address
	 * @return a new {@link ConnectionInfo}
	 */
	public ConnectionInfo withRemoteAddress(InetSocketAddress remoteAddress) {
		requireNonNull(remoteAddress, "remoteAddress");
		return new ConnectionInfo(this.hostAddress, this.hostName, this.hostPort, remoteAddress, this.scheme, true);
	}

	/**
	 * Return a new {@link ConnectionInfo} with the updated scheme.
	 * @param scheme the connection scheme
	 * @return a new {@link ConnectionInfo}
	 */
	public ConnectionInfo withScheme(String scheme) {
		requireNonNull(scheme, "scheme");
		return new ConnectionInfo(this.hostAddress, this.hostName, this.hostPort, this.remoteAddress, scheme, this.isInetAddress);
	}

	/**
	 * Return a new {@link ConnectionInfo} with the forwardedPrefix set.
	 * @param forwardedPrefix the prefix provided via X-Forwarded-Prefix header
	 * @return a new {@link ConnectionInfo}
	 * @since 1.1.23
	 */
	public ConnectionInfo withForwardedPrefix(String forwardedPrefix) {
		requireNonNull(forwardedPrefix, "forwardedPrefix");
		return new ConnectionInfo(this.hostAddress, this.hostName, this.hostPort, this.remoteAddress, this.scheme,
				this.isInetAddress, forwardedPrefix);
	}

	/**
	 * Returns the connection host name.
	 * @return the connection host name
	 * @since 1.0.32
	 */
	public String getHostName() {
		return hostName;
	}

	/**
	 * Returns the connection host port.
	 * @return the connection host port
	 * @since 1.0.32
	 */
	public int getHostPort() {
		return hostPort != -1 ? hostPort : getDefaultHostPort(scheme);
	}

	/**
	 * Returns the X-Forwarded-Prefix if it was part of the request headers.
	 * @return the X-Forwarded-Prefix
	 * @since 1.1.23
	 */
	@Nullable
	public String getForwardedPrefix() {
		return forwardedPrefix;
	}

	/**
	 * Returns the default host port number based on scheme.
	 * @param scheme a connection scheme like "http", "https", or "wss"
	 * @return the default host port number based on scheme
	 * @since 1.0.32
	 */
	public static int getDefaultHostPort(String scheme) {
		return scheme.equalsIgnoreCase("https") || scheme.equalsIgnoreCase("wss") ?
				DEFAULT_HTTPS_PORT : DEFAULT_HTTP_PORT;
	}
}<|MERGE_RESOLUTION|>--- conflicted
+++ resolved
@@ -56,14 +56,10 @@
 
 	final boolean isInetAddress;
 
-<<<<<<< HEAD
+	@Nullable
+	final String forwardedPrefix;
+
 	static ConnectionInfo from(HttpRequest request, boolean secured, SocketAddress localAddress, SocketAddress remoteAddress,
-=======
-	@Nullable
-	final String forwardedPrefix;
-
-	static ConnectionInfo from(Channel channel, HttpRequest request, boolean secured, SocketAddress remoteAddress,
->>>>>>> 05b30b8d
 			@Nullable BiFunction<ConnectionInfo, HttpRequest, ConnectionInfo> forwardedHeaderHandler) {
 		String hostName = DEFAULT_HOST_NAME;
 		int hostPort = -1;
