--- conflicted
+++ resolved
@@ -50,15 +50,8 @@
  */
 final class MicrometerHttpServerMetricsRecorder extends MicrometerHttpMetricsRecorder implements HttpServerMetricsRecorder {
 
-<<<<<<< HEAD
-	final static MicrometerHttpServerMetricsRecorder INSTANCE = new MicrometerHttpServerMetricsRecorder();
-	private final static String PROTOCOL_VALUE_HTTP = "http";
-=======
 	static final MicrometerHttpServerMetricsRecorder INSTANCE = new MicrometerHttpServerMetricsRecorder();
 	private static final String PROTOCOL_VALUE_HTTP = "http";
-	private static final String ACTIVE_CONNECTIONS_DESCRIPTION = "The number of http connections currently processing requests";
-	private static final String ACTIVE_STREAMS_DESCRIPTION = "The number of HTTP/2 streams currently active on the server";
->>>>>>> b1dd46b9
 	private final LongAdder activeConnectionsAdder = new LongAdder();
 	private final LongAdder activeStreamsAdder = new LongAdder();
 	private final ConcurrentMap<String, LongAdder> activeConnectionsCache = new ConcurrentHashMap<>();
