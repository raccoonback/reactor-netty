--- conflicted
+++ resolved
@@ -79,21 +79,10 @@
 	attributes 'allow-uri-read': '',
 			imagesdir: "images/",
 			stylesdir: "stylesheets/",
-<<<<<<< HEAD
 			stylesheet: 'reactor.css',
 			'source-highlighter': 'highlightjs',
 			'highlightjsdir': "./highlight",
 			'highlightjs-theme': 'railscasts'
-
-	doLast {
-	  file("$outputDir/pdf/index.pdf").
-			  renameTo("$outputDir/pdf/reactor-netty-reference-guide-${version}.pdf")
-	}
-=======
-			stylesheet: 'golo.css',
-			appversion: "$version",
-			'source-highlighter': 'coderay'
->>>>>>> f430c1fe
   }
 
   task docsZip(type: Zip, dependsOn: asciidoctor) {
