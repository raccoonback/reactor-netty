/*
 * Copyright (c) 2011-Present VMware, Inc. or its affiliates, All Rights Reserved.
 *
 * Licensed under the Apache License, Version 2.0 (the "License");
 * you may not use this file except in compliance with the License.
 * You may obtain a copy of the License at
 *
 *       https://www.apache.org/licenses/LICENSE-2.0
 *
 * Unless required by applicable law or agreed to in writing, software
 * distributed under the License is distributed on an "AS IS" BASIS,
 * WITHOUT WARRANTIES OR CONDITIONS OF ANY KIND, either express or implied.
 * See the License for the specific language governing permissions and
 * limitations under the License.
 */
package reactor.netty.resources;

import java.time.Duration;
import java.util.Objects;

import io.netty.channel.Channel;
import io.netty.channel.EventLoopGroup;
import io.netty.channel.ServerChannel;
import io.netty.channel.socket.DatagramChannel;
import io.netty.channel.socket.ServerSocketChannel;
import io.netty.channel.socket.SocketChannel;
import io.netty.channel.socket.nio.NioDatagramChannel;
import io.netty.channel.socket.nio.NioServerSocketChannel;
import io.netty.channel.socket.nio.NioSocketChannel;
import reactor.core.Disposable;
import reactor.core.publisher.Mono;
import reactor.netty.ReactorNetty;

/**
 * An {@link EventLoopGroup} selector with associated
 * {@link io.netty.channel.Channel} factories.
 *
 * @author Stephane Maldini
 * @since 0.6
 */
@FunctionalInterface
public interface LoopResources extends Disposable {

	/**
	 * Default worker thread count, fallback to available processor
	 * (but with a minimum value of 4)
	 */
	int DEFAULT_IO_WORKER_COUNT = Integer.parseInt(System.getProperty(
			ReactorNetty.IO_WORKER_COUNT,
			"" + Math.max(Runtime.getRuntime().availableProcessors(), 4)));

	/**
	 * Default selector thread count, fallback to -1 (no selector thread)
	 */
	int DEFAULT_IO_SELECT_COUNT = Integer.parseInt(System.getProperty(
			ReactorNetty.IO_SELECT_COUNT,
			"" + -1));

	/**
	 * Default value whether the native transport (epoll, kqueue) will be preferred,
	 * fallback it will be preferred when available
	 */
	boolean DEFAULT_NATIVE = Boolean.parseBoolean(System.getProperty(
			ReactorNetty.NATIVE,
			"true"));

	/**
	 * Default quiet period that guarantees that the disposal of the underlying LoopResources
	 * will not happen, fallback to 2 seconds.
	 */
	long DEFAULT_SHUTDOWN_QUIET_PERIOD = Long.parseLong(System.getProperty(
			ReactorNetty.SHUTDOWN_QUIET_PERIOD,
			"" + 2));

	/**
	 * Default maximum amount of time to wait until the disposal of the underlying LoopResources
	 * regardless if a task was submitted during the quiet period, fallback to 15 seconds.
	 */
	long DEFAULT_SHUTDOWN_TIMEOUT = Long.parseLong(System.getProperty(
			ReactorNetty.SHUTDOWN_TIMEOUT,
			"" + 15));

	/**
	 * Create a delegating {@link EventLoopGroup} which reuse local event loop if already
	 * working
	 * inside one.
	 *
	 * @param group the {@link EventLoopGroup} to decorate
	 * @return a decorated {@link EventLoopGroup} that will colocate executions on the
	 * same thread stack
	 */
	static EventLoopGroup colocate(EventLoopGroup group) {
		return new ColocatedEventLoopGroup(group);
	}

	/**
	 * Create a simple {@link LoopResources} to provide automatically for {@link
	 * EventLoopGroup} and {@link Channel} factories
	 *
	 * @param prefix the event loop thread name prefix
	 * @return a new {@link LoopResources} to provide automatically for {@link
	 * EventLoopGroup} and {@link Channel} factories
	 */
	static LoopResources create(String prefix) {
		return new DefaultLoopResources(prefix, DEFAULT_IO_SELECT_COUNT, DEFAULT_IO_WORKER_COUNT, true);
	}

	/**
	 * Create a simple {@link LoopResources} to provide automatically for {@link
	 * EventLoopGroup} and {@link Channel} factories
	 *
	 * @param prefix the event loop thread name prefix
	 * @param workerCount number of worker threads
	 * @param daemon should the thread be released on jvm shutdown
	 * @return a new {@link LoopResources} to provide automatically for {@link
	 * EventLoopGroup} and {@link Channel} factories
	 */
	static LoopResources create(String prefix, int workerCount, boolean daemon) {
		if (workerCount < 1) {
			throw new IllegalArgumentException("Must provide a strictly positive worker threads number, was: " + workerCount);
		}
		return new DefaultLoopResources(prefix, workerCount, daemon);
	}

	/**
	 * Create a simple {@link LoopResources} to provide automatically for {@link
	 * EventLoopGroup} and {@link Channel} factories
	 *
	 * @param prefix the event loop thread name prefix
	 * @param selectCount number of selector threads
	 * @param workerCount number of worker threads
	 * @param daemon should the thread be released on jvm shutdown
	 * @return a new {@link LoopResources} to provide automatically for {@link
	 * EventLoopGroup} and {@link Channel} factories
	 */
	static LoopResources create(String prefix, int selectCount, int workerCount, boolean daemon) {
		if (Objects.requireNonNull(prefix, "prefix").isEmpty()) {
			throw new IllegalArgumentException("Cannot use empty prefix");
		}
		if (workerCount < 1) {
			throw new IllegalArgumentException("Must provide a strictly positive worker threads number, was: " + workerCount);
		}
		if (selectCount < 1) {
			throw new IllegalArgumentException("Must provide a strictly positive selector threads number, was: " + selectCount);
		}
		return new DefaultLoopResources(prefix, selectCount, workerCount, daemon);
	}

	/**
	 * return true if {@link EventLoopGroup} should not be shutdown
	 *
	 * @return true if {@link EventLoopGroup} should not be shutdown
	 */
	default boolean daemon() {
		return false;
	}

	/**
	 * Dispose the underlying LoopResources.
	 * This method is NOT blocking. It is implemented as fire-and-forget.
	 * Use {@link #disposeLater()} when you need to observe the final
	 * status of the operation, combined with {@link Mono#block()}
	 * if you need to synchronously wait for the underlying resources to be disposed.
	 */
	@Override
	default void dispose() {
		//noop default
		disposeLater().subscribe();
	}

	/**
	 * Returns a Mono that triggers the disposal of the underlying LoopResources when subscribed to.
	 * The quiet period will be {@code 2s} and the timeout will be {@code 15s}
	 *
	 * @return a Mono representing the completion of the LoopResources disposal.
	 **/
	default Mono<Void> disposeLater() {
		return disposeLater(Duration.ofSeconds(DEFAULT_SHUTDOWN_QUIET_PERIOD),
				Duration.ofSeconds(DEFAULT_SHUTDOWN_TIMEOUT));
	}

	/**
	 * Returns a Mono that triggers the disposal of the underlying LoopResources when subscribed to.
	 * It is guaranteed that the disposal of the underlying LoopResources will not happen before
	 * {@code quietPeriod} is over. If a task is submitted during the {@code quietPeriod},
	 * it is guaranteed to be accepted and the {@code quietPeriod} will start over.
	 *
	 * @param quietPeriod the quiet period as described above
	 * @param timeout the maximum amount of time to wait until the disposal of the underlying
	 * LoopResources regardless if a task was submitted during the quiet period
	 * @return a Mono representing the completion of the LoopResources disposal.
	 * @since 0.9.3
	 **/
	default Mono<Void> disposeLater(Duration quietPeriod, Duration timeout) {
		//noop default
		return Mono.empty();
	}

	/**
	 * Callback for client or generic channel factory selection.
	 *
	 * @param group the source {@link EventLoopGroup} to assign a loop from
	 * @return a {@link Class} target for the underlying {@link Channel} factory
	 * @deprecated as of 0.9.8. See {@link #onChannel(Class, EventLoopGroup)}
	 */
	@Deprecated
	default Class<? extends Channel> onChannel(EventLoopGroup group) {
<<<<<<< HEAD
		return preferNative() ? DefaultLoopNativeDetector.getInstance().getChannel(group) : NioSocketChannel.class;
=======
		return preferNative() ? onChannel(SocketChannel.class, group).getClass() :
				NioSocketChannel.class;
>>>>>>> e1978e5a
	}

	/**
	 * Callback for a {@link Channel} selection.
	 *
<<<<<<< HEAD
	 * @param useNative should use native group if current {@link #preferNative()} is also
	 * true
=======
	 * @param channelType the channel type
	 * @param group the source {@link EventLoopGroup} to assign a loop from
	 * @param <CHANNEL> the {@link Channel} implementation
	 * @return a {@link Channel} instance
	 */
	default <CHANNEL extends Channel> CHANNEL onChannel(Class<CHANNEL> channelType, EventLoopGroup group) {
		DefaultLoop channelFactory =
				DefaultLoopNativeDetector.INSTANCE.supportGroup(group) ?
						DefaultLoopNativeDetector.INSTANCE :
						DefaultLoopNativeDetector.NIO;

		return channelFactory.getChannel(channelType);
	}

	/**
	 * Callback for client {@link EventLoopGroup} creation.
	 *
	 * @param useNative should use native group if current environment supports it
>>>>>>> e1978e5a
	 * @return a new {@link EventLoopGroup}
	 */
	default EventLoopGroup onClient(boolean useNative) {
		return onServer(useNative);
	}

	/**
	 * Callback for UDP channel factory selection.
	 *
	 * @param group the source {@link EventLoopGroup} to assign a loop from
	 * @return a {@link Class} target for the underlying {@link Channel} factory
	 * @deprecated as of 0.9.8. See {@link #onChannel(Class, EventLoopGroup)}
	 */
	@Deprecated
	default Class<? extends DatagramChannel> onDatagramChannel(EventLoopGroup group) {
<<<<<<< HEAD
		return preferNative() ? DefaultLoopNativeDetector.getInstance().getDatagramChannel(group) : NioDatagramChannel.class;
	}

	/**
	 * Callback for server {@link EventLoopGroup} creation.
	 *
	 * @param useNative should use native group if current {@link #preferNative()} is also
	 * true
=======
		return preferNative() ? onChannel(DatagramChannel.class, group).getClass() :
				NioDatagramChannel.class;
	}

	/**
	 * Callback for server {@link EventLoopGroup} creation,
	 * this is the {@link EventLoopGroup} for the child channel.
	 *
	 * @param useNative should use native group if current environment supports it
>>>>>>> e1978e5a
	 * @return a new {@link EventLoopGroup}
	 */
	EventLoopGroup onServer(boolean useNative);

	/**
	 * Callback for server channel factory selection.
	 *
	 * @param group the source {@link EventLoopGroup} to assign a loop from
	 * @return a {@link Class} target for the underlying {@link ServerChannel} factory
	 * @deprecated as of 0.9.8. See {@link #onChannel(Class, EventLoopGroup)}
	 */
	@Deprecated
	default Class<? extends ServerChannel> onServerChannel(EventLoopGroup group) {
<<<<<<< HEAD
		return preferNative() ? DefaultLoopNativeDetector.getInstance().getServerChannel(group) : NioServerSocketChannel.class;
	}

	/**
	 * Create a server select {@link EventLoopGroup} for servers to be used
	 *
	 * @param useNative should use native group if current {@link #preferNative()} is also
	 * true
=======
		return preferNative() ? onChannel(ServerSocketChannel.class, group).getClass() :
				NioServerSocketChannel.class;
	}

	/**
	 * Callback for server select {@link EventLoopGroup} creation,
	 * this is the {@link EventLoopGroup} for the acceptor channel.
	 *
	 * @param useNative should use native group if current environment supports it
>>>>>>> e1978e5a
	 * @return a new {@link EventLoopGroup}
	 */
	default EventLoopGroup onServerSelect(boolean useNative) {
		return onServer(useNative);
	}

	/**
	 * Return true if should default to native {@link EventLoopGroup} and {@link Channel}
	 *
	 * @return true if should default to native {@link EventLoopGroup} and {@link Channel}
	 * @deprecated as of 0.9.8. Use {@link #hasNativeSupport()}
	 */
	@Deprecated
	default boolean preferNative() {
		return hasNativeSupport();
	}
<<<<<<< HEAD
=======

	/**
	 * return true if {@link EventLoopGroup} should not be shutdown
	 *
	 * @return true if {@link EventLoopGroup} should not be shutdown
	 */
	default boolean daemon() {
		return false;
	}

	/**
	 * Dispose the underlying LoopResources.
	 * This method is NOT blocking. It is implemented as fire-and-forget.
	 * Use {@link #disposeLater()} when you need to observe the final
	 * status of the operation, combined with {@link Mono#block()}
	 * if you need to synchronously wait for the underlying resources to be disposed.
	 */
	@Override
	default void dispose() {
		//noop default
		disposeLater().subscribe();
	}

	/**
	 * Returns a Mono that triggers the disposal of the underlying LoopResources when subscribed to.
	 * The quiet period will be {@code 2s} and the timeout will be {@code 15s}
	 *
	 * @return a Mono representing the completion of the LoopResources disposal.
	 **/
	default Mono<Void> disposeLater() {
		return disposeLater(Duration.ofSeconds(DEFAULT_SHUTDOWN_QUIET_PERIOD),
				Duration.ofSeconds(DEFAULT_SHUTDOWN_TIMEOUT));
	}

	/**
	 * Returns a Mono that triggers the disposal of the underlying LoopResources when subscribed to.
	 * It is guaranteed that the disposal of the underlying LoopResources will not happen before
	 * {@code quietPeriod} is over. If a task is submitted during the {@code quietPeriod},
	 * it is guaranteed to be accepted and the {@code quietPeriod} will start over.
	 *
	 * @param quietPeriod the quiet period as described above
	 * @param timeout the maximum amount of time to wait until the disposal of the underlying
	 *                LoopResources regardless if a task was submitted during the quiet period
	 * @return a Mono representing the completion of the LoopResources disposal.
	 * @since 0.9.3
	 **/
	default Mono<Void> disposeLater(Duration quietPeriod, Duration timeout) {
		//noop default
		return Mono.empty();
	}

	/**
	 * Returns true if native transport is available.
	 *
	 * @return true if native transport is available
	 */
	static boolean hasNativeSupport() {
		return DefaultLoopNativeDetector.INSTANCE != DefaultLoopNativeDetector.NIO;
	}
>>>>>>> e1978e5a
}<|MERGE_RESOLUTION|>--- conflicted
+++ resolved
@@ -205,21 +205,12 @@
 	 */
 	@Deprecated
 	default Class<? extends Channel> onChannel(EventLoopGroup group) {
-<<<<<<< HEAD
-		return preferNative() ? DefaultLoopNativeDetector.getInstance().getChannel(group) : NioSocketChannel.class;
-=======
-		return preferNative() ? onChannel(SocketChannel.class, group).getClass() :
-				NioSocketChannel.class;
->>>>>>> e1978e5a
+		return preferNative() ? onChannel(SocketChannel.class, group).getClass() : NioSocketChannel.class;
 	}
 
 	/**
 	 * Callback for a {@link Channel} selection.
 	 *
-<<<<<<< HEAD
-	 * @param useNative should use native group if current {@link #preferNative()} is also
-	 * true
-=======
 	 * @param channelType the channel type
 	 * @param group the source {@link EventLoopGroup} to assign a loop from
 	 * @param <CHANNEL> the {@link Channel} implementation
@@ -238,7 +229,6 @@
 	 * Callback for client {@link EventLoopGroup} creation.
 	 *
 	 * @param useNative should use native group if current environment supports it
->>>>>>> e1978e5a
 	 * @return a new {@link EventLoopGroup}
 	 */
 	default EventLoopGroup onClient(boolean useNative) {
@@ -254,18 +244,7 @@
 	 */
 	@Deprecated
 	default Class<? extends DatagramChannel> onDatagramChannel(EventLoopGroup group) {
-<<<<<<< HEAD
-		return preferNative() ? DefaultLoopNativeDetector.getInstance().getDatagramChannel(group) : NioDatagramChannel.class;
-	}
-
-	/**
-	 * Callback for server {@link EventLoopGroup} creation.
-	 *
-	 * @param useNative should use native group if current {@link #preferNative()} is also
-	 * true
-=======
-		return preferNative() ? onChannel(DatagramChannel.class, group).getClass() :
-				NioDatagramChannel.class;
+		return preferNative() ? onChannel(DatagramChannel.class, group).getClass() : NioDatagramChannel.class;
 	}
 
 	/**
@@ -273,7 +252,6 @@
 	 * this is the {@link EventLoopGroup} for the child channel.
 	 *
 	 * @param useNative should use native group if current environment supports it
->>>>>>> e1978e5a
 	 * @return a new {@link EventLoopGroup}
 	 */
 	EventLoopGroup onServer(boolean useNative);
@@ -287,18 +265,7 @@
 	 */
 	@Deprecated
 	default Class<? extends ServerChannel> onServerChannel(EventLoopGroup group) {
-<<<<<<< HEAD
-		return preferNative() ? DefaultLoopNativeDetector.getInstance().getServerChannel(group) : NioServerSocketChannel.class;
-	}
-
-	/**
-	 * Create a server select {@link EventLoopGroup} for servers to be used
-	 *
-	 * @param useNative should use native group if current {@link #preferNative()} is also
-	 * true
-=======
-		return preferNative() ? onChannel(ServerSocketChannel.class, group).getClass() :
-				NioServerSocketChannel.class;
+		return preferNative() ? onChannel(ServerSocketChannel.class, group).getClass() : NioServerSocketChannel.class;
 	}
 
 	/**
@@ -306,7 +273,6 @@
 	 * this is the {@link EventLoopGroup} for the acceptor channel.
 	 *
 	 * @param useNative should use native group if current environment supports it
->>>>>>> e1978e5a
 	 * @return a new {@link EventLoopGroup}
 	 */
 	default EventLoopGroup onServerSelect(boolean useNative) {
@@ -323,58 +289,6 @@
 	default boolean preferNative() {
 		return hasNativeSupport();
 	}
-<<<<<<< HEAD
-=======
-
-	/**
-	 * return true if {@link EventLoopGroup} should not be shutdown
-	 *
-	 * @return true if {@link EventLoopGroup} should not be shutdown
-	 */
-	default boolean daemon() {
-		return false;
-	}
-
-	/**
-	 * Dispose the underlying LoopResources.
-	 * This method is NOT blocking. It is implemented as fire-and-forget.
-	 * Use {@link #disposeLater()} when you need to observe the final
-	 * status of the operation, combined with {@link Mono#block()}
-	 * if you need to synchronously wait for the underlying resources to be disposed.
-	 */
-	@Override
-	default void dispose() {
-		//noop default
-		disposeLater().subscribe();
-	}
-
-	/**
-	 * Returns a Mono that triggers the disposal of the underlying LoopResources when subscribed to.
-	 * The quiet period will be {@code 2s} and the timeout will be {@code 15s}
-	 *
-	 * @return a Mono representing the completion of the LoopResources disposal.
-	 **/
-	default Mono<Void> disposeLater() {
-		return disposeLater(Duration.ofSeconds(DEFAULT_SHUTDOWN_QUIET_PERIOD),
-				Duration.ofSeconds(DEFAULT_SHUTDOWN_TIMEOUT));
-	}
-
-	/**
-	 * Returns a Mono that triggers the disposal of the underlying LoopResources when subscribed to.
-	 * It is guaranteed that the disposal of the underlying LoopResources will not happen before
-	 * {@code quietPeriod} is over. If a task is submitted during the {@code quietPeriod},
-	 * it is guaranteed to be accepted and the {@code quietPeriod} will start over.
-	 *
-	 * @param quietPeriod the quiet period as described above
-	 * @param timeout the maximum amount of time to wait until the disposal of the underlying
-	 *                LoopResources regardless if a task was submitted during the quiet period
-	 * @return a Mono representing the completion of the LoopResources disposal.
-	 * @since 0.9.3
-	 **/
-	default Mono<Void> disposeLater(Duration quietPeriod, Duration timeout) {
-		//noop default
-		return Mono.empty();
-	}
 
 	/**
 	 * Returns true if native transport is available.
@@ -384,5 +298,4 @@
 	static boolean hasNativeSupport() {
 		return DefaultLoopNativeDetector.INSTANCE != DefaultLoopNativeDetector.NIO;
 	}
->>>>>>> e1978e5a
 }