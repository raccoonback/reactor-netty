--- conflicted
+++ resolved
@@ -122,187 +122,6 @@
 	}
 
 	/**
-<<<<<<< HEAD
-=======
-	 * Create a {@link ConnectionProvider} to cache and grow on demand {@link Connection}.
-	 * <p>An elastic {@link ConnectionProvider} will never wait before opening a new
-	 * connection. The reuse window is limited but it cannot starve an undetermined volume
-	 * of clients using it.
-	 *
-	 * @param name the channel pool map name
-	 *
-	 * @return a new {@link ConnectionProvider} to cache and grow on demand {@link Connection}
-	 * @deprecated as of 0.9.5. Use {@link #builder(String)}
-	 */
-	@Deprecated
-	static ConnectionProvider elastic(String name) {
-		return elastic(name, null, null);
-	}
-
-	/**
-	 * Create a {@link ConnectionProvider} to cache and grow on demand {@link Connection}.
-	 * <p>An elastic {@link ConnectionProvider} will never wait before opening a new
-	 * connection. The reuse window is limited but it cannot starve an undetermined volume
-	 * of clients using it.
-	 *
-	 * @param name the channel pool map name
-	 * @param maxIdleTime the {@link Duration} after which the channel will be closed when idle (resolution: ms),
-	 *                    if {@code NULL} there is no max idle time
-	 *
-	 * @return a new {@link ConnectionProvider} to cache and grow on demand {@link Connection}
-	 * @deprecated as of 0.9.5. Use {@link #builder(String)}
-	 */
-	@Deprecated
-	static ConnectionProvider elastic(String name, @Nullable Duration maxIdleTime) {
-		return elastic(name, maxIdleTime, null);
-	}
-
-	/**
-	 * Create a {@link ConnectionProvider} to cache and grow on demand {@link Connection}.
-	 * <p>An elastic {@link ConnectionProvider} will never wait before opening a new
-	 * connection. The reuse window is limited but it cannot starve an undetermined volume
-	 * of clients using it.
-	 *
-	 * @param name the channel pool map name
-	 * @param maxIdleTime the {@link Duration} after which the channel will be closed when idle (resolution: ms),
-	 *                    if {@code NULL} there is no max idle time
-	 * @param maxLifeTime the {@link Duration} after which the channel will be closed (resolution: ms),
-	 *                    if {@code NULL} there is no max life time
-	 *
-	 * @return a new {@link ConnectionProvider} to cache and grow on demand {@link Connection}
-	 * @deprecated as of 0.9.5. Use {@link #builder(String)}
-	 */
-	@Deprecated
-	static ConnectionProvider elastic(String name, @Nullable Duration maxIdleTime, @Nullable Duration maxLifeTime) {
-		return builder(name).maxConnections(Integer.MAX_VALUE)
-		                    .pendingAcquireTimeout(Duration.ofMillis(0))
-		                    .pendingAcquireMaxCount(-1)
-		                    .maxIdleTime(maxIdleTime)
-		                    .maxLifeTime(maxLifeTime)
-		                    .fifo();
-	}
-
-	/**
-	 * Create a new {@link ConnectionProvider} to cache and reuse a fixed maximum
-	 * number of {@link Connection}.
-	 * <p>A Fixed {@link ConnectionProvider} will open up to the given max number of
-	 * processors observed by this jvm (minimum 4).
-	 * Further connections will be pending acquisition until {@link #DEFAULT_POOL_ACQUIRE_TIMEOUT}
-	 * and the default pending acquisition max count will be unbounded.
-	 *
-	 * @param name the connection pool name
-	 *
-	 * @return a new {@link ConnectionProvider} to cache and reuse a fixed maximum
-	 * number of {@link Connection}
-	 * @deprecated as of 0.9.5. Use {@link #create(String)}
-	 */
-	@Deprecated
-	static ConnectionProvider fixed(String name) {
-		return fixed(name, DEFAULT_POOL_MAX_CONNECTIONS);
-	}
-
-	/**
-	 * Create a new {@link ConnectionProvider} to cache and reuse a fixed maximum
-	 * number of {@link Connection}.
-	 * <p>A Fixed {@link ConnectionProvider} will open up to the given max connection value.
-	 * Further connections will be pending acquisition until {@link #DEFAULT_POOL_ACQUIRE_TIMEOUT}
-	 * and the default pending acquisition max count will be unbounded.
-	 *
-	 * @param name the connection pool name
-	 * @param maxConnections the maximum number of connections before starting pending
-	 * acquisition on existing ones
-	 *
-	 * @return a new {@link ConnectionProvider} to cache and reuse a fixed maximum
-	 * number of {@link Connection}
-	 * @deprecated as of 0.9.5. Use {@link #create(String, int)}
-	 */
-	@Deprecated
-	static ConnectionProvider fixed(String name, int maxConnections) {
-		return fixed(name, maxConnections, DEFAULT_POOL_ACQUIRE_TIMEOUT);
-	}
-
-	/**
-	 * Create a new {@link ConnectionProvider} to cache and reuse a fixed maximum
-	 * number of {@link Connection}.
-	 * <p>A Fixed {@link ConnectionProvider} will open up to the given max connection value.
-	 * Further connections will be pending acquisition until acquireTimeout
-	 * and the default pending acquisition max count will be unbounded.
-	 *
-	 * @param name the connection pool name
-	 * @param maxConnections the maximum number of connections before starting pending
-	 * @param acquireTimeout the maximum time in millis after which a pending acquire
-	 *                          must complete or the {@link TimeoutException} will be thrown.
-	 *
-	 * @return a new {@link ConnectionProvider} to cache and reuse a fixed maximum
-	 * number of {@link Connection}
-	 * @deprecated as of 0.9.5. Use {@link #builder(String)}
-	 */
-	@Deprecated
-	static ConnectionProvider fixed(String name, int maxConnections, long acquireTimeout) {
-		return fixed(name, maxConnections, acquireTimeout, null, null);
-	}
-
-	/**
-	 * Create a new {@link ConnectionProvider} to cache and reuse a fixed maximum
-	 * number of {@link Connection}.
-	 * <p>A Fixed {@link ConnectionProvider} will open up to the given max connection value.
-	 * Further connections will be pending acquisition until acquireTimeout
-	 * and the default pending acquisition max count will be unbounded.
-	 *
-	 * @param name the connection pool name
-	 * @param maxConnections the maximum number of connections before starting pending
-	 * @param acquireTimeout the maximum time in millis after which a pending acquire
-	 *                          must complete or the {@link TimeoutException} will be thrown.
-	 * @param maxIdleTime the {@link Duration} after which the channel will be closed when idle (resolution: ms),
-	 *                    if {@code NULL} there is no max idle time
-	 *
-	 * @return a new {@link ConnectionProvider} to cache and reuse a fixed maximum
-	 * number of {@link Connection}
-	 * @deprecated as of 0.9.5. Use {@link #builder(String)}
-	 */
-	@Deprecated
-	static ConnectionProvider fixed(String name, int maxConnections, long acquireTimeout, @Nullable Duration maxIdleTime) {
-		return fixed(name, maxConnections, acquireTimeout, maxIdleTime, null);
-	}
-
-	/**
-	 * Create a new {@link ConnectionProvider} to cache and reuse a fixed maximum
-	 * number of {@link Connection}.
-	 * <p>A Fixed {@link ConnectionProvider} will open up to the given max connection value.
-	 * Further connections will be pending acquisition until acquireTimeout
-	 * and the default pending acquisition max count will be unbounded.
-	 *
-	 * @param name the connection pool name
-	 * @param maxConnections the maximum number of connections before starting pending
-	 * @param acquireTimeout the maximum time in millis after which a pending acquire
-	 *                          must complete or the {@link TimeoutException} will be thrown.
-	 * @param maxIdleTime the {@link Duration} after which the channel will be closed when idle (resolution: ms),
-	 *                    if {@code NULL} there is no max idle time
-	 * @param maxLifeTime the {@link Duration} after which the channel will be closed (resolution: ms),
-	 *                    if {@code NULL} there is no max life time
-	 *
-	 * @return a new {@link ConnectionProvider} to cache and reuse a fixed maximum
-	 * number of {@link Connection}
-	 * @deprecated as of 0.9.5. Use {@link #builder(String)}
-	 */
-	@Deprecated
-	static ConnectionProvider fixed(String name, int maxConnections, long acquireTimeout, @Nullable Duration maxIdleTime, @Nullable Duration maxLifeTime) {
-		if (maxConnections == -1) {
-			return elastic(name, maxIdleTime, maxLifeTime);
-		}
-		if (acquireTimeout < 0) {
-			throw new IllegalArgumentException("Acquire Timeout value must be positive");
-		}
-		return builder(name).maxConnections(maxConnections)
-		                    .pendingAcquireMaxCount(-1) // keep the backwards compatibility
-		                    .pendingAcquireTimeout(Duration.ofMillis(acquireTimeout))
-		                    .maxIdleTime(maxIdleTime)
-		                    .maxLifeTime(maxLifeTime)
-		                    .fifo();
-	}
-
-	/**
->>>>>>> 0c50da81
 	 * Return an existing or new {@link Connection} on subscribe.
 	 *
 	 * @param bootstrap the client connection {@link Bootstrap}
