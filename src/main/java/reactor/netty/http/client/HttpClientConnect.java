/*
 * Copyright (c) 2011-2019 Pivotal Software Inc, All Rights Reserved.
 *
 * Licensed under the Apache License, Version 2.0 (the "License");
 * you may not use this file except in compliance with the License.
 * You may obtain a copy of the License at
 *
 *       https://www.apache.org/licenses/LICENSE-2.0
 *
 * Unless required by applicable law or agreed to in writing, software
 * distributed under the License is distributed on an "AS IS" BASIS,
 * WITHOUT WARRANTIES OR CONDITIONS OF ANY KIND, either express or implied.
 * See the License for the specific language governing permissions and
 * limitations under the License.
 */

package reactor.netty.http.client;

import java.net.InetSocketAddress;
import java.net.SocketAddress;
import java.util.Objects;
import java.util.function.BiConsumer;
import java.util.function.BiFunction;
import java.util.function.BiPredicate;
import java.util.function.Predicate;
import java.util.function.Supplier;
import javax.annotation.Nullable;

import io.netty.bootstrap.Bootstrap;
import io.netty.channel.Channel;
import io.netty.channel.ChannelHandler;
import io.netty.channel.ChannelHandlerContext;
import io.netty.channel.ChannelInboundHandlerAdapter;
import io.netty.channel.ChannelInitializer;
import io.netty.channel.ChannelPipeline;
import io.netty.channel.EventLoopGroup;
import io.netty.handler.codec.http.DefaultHttpHeaders;
import io.netty.handler.codec.http.HttpClientCodec;
import io.netty.handler.codec.http.HttpClientUpgradeHandler;
import io.netty.handler.codec.http.HttpContentDecompressor;
import io.netty.handler.codec.http.HttpHeaderNames;
import io.netty.handler.codec.http.HttpHeaderValues;
import io.netty.handler.codec.http.HttpHeaders;
import io.netty.handler.codec.http.HttpMethod;
import io.netty.handler.codec.http.HttpUtil;
import io.netty.handler.codec.http.HttpVersion;
import io.netty.handler.codec.http.cookie.ClientCookieDecoder;
import io.netty.handler.codec.http.cookie.ClientCookieEncoder;
import io.netty.handler.codec.http2.DefaultHttp2Connection;
import io.netty.handler.codec.http2.Http2Connection;
import io.netty.handler.codec.http2.Http2FrameCodecBuilder;
import io.netty.handler.codec.http2.Http2FrameLogger;
import io.netty.handler.codec.http2.Http2MultiplexHandler;
import io.netty.handler.codec.http2.Http2Settings;
import io.netty.handler.codec.http2.Http2StreamChannel;
import io.netty.handler.codec.http2.Http2StreamChannelBootstrap;
import io.netty.handler.codec.http2.Http2StreamFrameToHttpObjectCodec;
import io.netty.handler.codec.http2.HttpToHttp2ConnectionHandlerBuilder;
import io.netty.handler.codec.http2.InboundHttp2ToHttpAdapterBuilder;
import io.netty.handler.logging.LogLevel;
import io.netty.handler.ssl.ApplicationProtocolNames;
import io.netty.handler.ssl.ApplicationProtocolNegotiationHandler;
import io.netty.util.AsciiString;
import io.netty.util.concurrent.Future;
import io.netty.util.concurrent.GenericFutureListener;
import org.reactivestreams.Publisher;
import org.reactivestreams.Subscription;
import reactor.core.CoreSubscriber;
import reactor.core.publisher.DirectProcessor;
import reactor.core.publisher.Flux;
import reactor.core.publisher.Mono;
import reactor.core.publisher.MonoSink;
import reactor.core.publisher.Operators;
import reactor.netty.Connection;
import reactor.netty.ConnectionObserver;
import reactor.netty.NettyOutbound;
import reactor.netty.NettyPipeline;
import reactor.netty.channel.AbortedException;
import reactor.netty.channel.BootstrapHandlers;
import reactor.netty.channel.ChannelOperations;
import reactor.netty.http.HttpResources;
import reactor.netty.resources.LoopResources;
import reactor.netty.tcp.InetSocketAddressUtil;
import reactor.netty.tcp.ProxyProvider;
import reactor.netty.tcp.SslProvider;
import reactor.netty.tcp.TcpClient;
import reactor.netty.tcp.TcpMetricsHandler;
import reactor.util.Logger;
import reactor.util.Loggers;
import reactor.util.context.Context;

import static reactor.netty.ReactorNetty.format;

/**
 * @author Stephane Maldini
 */
final class HttpClientConnect extends HttpClient {

	final HttpTcpClient defaultClient;

	HttpClientConnect() {
		this(DEFAULT_TCP_CLIENT);
	}

	HttpClientConnect(TcpClient defaultClient) {
		Objects.requireNonNull(defaultClient, "tcpClient");
		this.defaultClient = new HttpTcpClient(defaultClient);
	}

	@Override
	protected TcpClient tcpConfiguration() {
		return defaultClient;
	}

	static final class HttpTcpClient extends TcpClient {

		final TcpClient defaultClient;

		HttpTcpClient(TcpClient defaultClient) {
			this.defaultClient = defaultClient;
		}

		@Override
		public Mono<? extends Connection> connect(Bootstrap b) {
			SslProvider ssl = SslProvider.findSslSupport(b);

			if (b.config()
				 .group() == null) {

				LoopResources loops = HttpResources.get();

				EventLoopGroup elg = loops.onClient(LoopResources.DEFAULT_NATIVE);

<<<<<<< HEAD
				b.group(elg)
				 .channel(loops.onChannel(elg));
=======
				Integer maxConnections = (Integer) b.config()
				                                    .attrs()
				                                    .get(AttributeKey.valueOf("maxConnections"));

				if (maxConnections != null && maxConnections != -1 && elg instanceof Supplier) {
					EventLoopGroup delegate = (EventLoopGroup) ((Supplier) elg).get();
					b.group(delegate)
					 .channel(loops.onChannel(delegate));
				}
				else {
					b.group(elg)
					 .channel(loops.onChannel(elg));
				}
>>>>>>> 0ca02c8e
			}

			HttpClientConfiguration conf = HttpClientConfiguration.getAndClean(b);
			ClientCookieEncoder cookieEncoder = conf.cookieEncoder;
			ClientCookieDecoder cookieDecoder = conf.cookieDecoder;
			BootstrapHandlers.channelOperationFactory(b,
					(ch, c, msg) -> new HttpClientOperations(ch, c, cookieEncoder, cookieDecoder));

			if (ssl != null) {
				if (ssl.getDefaultConfigurationType() == null) {
					switch (conf.protocols) {
						case HttpClientConfiguration.h11:
							ssl = SslProvider.updateDefaultConfiguration(ssl, SslProvider.DefaultConfigurationType.TCP);
							break;
						case HttpClientConfiguration.h2:
							ssl = SslProvider.updateDefaultConfiguration(ssl, SslProvider.DefaultConfigurationType.H2);
							break;
					}
				}
				SslProvider.setBootstrap(b, ssl);
			}

			SslProvider defaultSsl = ssl;

			if (conf.deferredConf != null) {
				return Mono.fromCallable(() -> new HttpClientConfiguration(conf))
				           .transform(conf.deferredConf)
				           .flatMap(c -> new MonoHttpConnect(b, c, defaultClient, defaultSsl));
			}

			return new MonoHttpConnect(b, conf, defaultClient, defaultSsl);
		}

		@Override
		public Bootstrap configure() {
			return defaultClient.configure();
		}

		@Nullable
		@Override
		public ProxyProvider proxyProvider() {
			return defaultClient.proxyProvider();
		}

		@Nullable
		@Override
		public SslProvider sslProvider() {
			return defaultClient.sslProvider();
		}
	}


	static final class MonoHttpConnect extends Mono<Connection> {

		final Bootstrap               bootstrap;
		final HttpClientConfiguration configuration;
		final TcpClient               tcpClient;
		final SslProvider             sslProvider;
		final ProxyProvider           proxyProvider;

		MonoHttpConnect(Bootstrap bootstrap,
				HttpClientConfiguration configuration,
				TcpClient tcpClient,
				@Nullable SslProvider sslProvider) {
			this.bootstrap = bootstrap;
			this.configuration = configuration;
			this.sslProvider = sslProvider;
			this.tcpClient = tcpClient;
			this.proxyProvider = ProxyProvider.findProxySupport(bootstrap);
		}

		@Override
		public void subscribe(CoreSubscriber<? super Connection> actual) {
			final Bootstrap b = bootstrap.clone();

			HttpClientHandler handler =
					new HttpClientHandler(configuration, b.config().remoteAddress(), sslProvider, proxyProvider);

			b.remoteAddress(handler);

			if (sslProvider != null) {
				if ((configuration.protocols & HttpClientConfiguration.h2c) == HttpClientConfiguration.h2c) {
					Operators.error(actual, new IllegalArgumentException("Configured " +
							"H2 Clear-Text protocol " +
							"with TLS. Use the non clear-text h2 protocol via " +
							"HttpClient#protocol or disable TLS " +
							"via HttpClient#tcpConfiguration(tcp -> tcp.noSSL())"));
					return;
				}
				if ((configuration.protocols & HttpClientConfiguration.h11) == HttpClientConfiguration.h11) {
					BootstrapHandlers.updateConfiguration(b, NettyPipeline.HttpInitializer,
							new Http1Initializer(handler.decoder, handler.compress, configuration.protocols));
//					return;
				}
//				if ((configuration.protocols & HttpClientConfiguration.h2) == HttpClientConfiguration.h2) {
//					BootstrapHandlers.updateConfiguration(b,
//							NettyPipeline.HttpInitializer,
//							new H2Initializer(
//									configuration.decoder.validateHeaders,
//									configuration.minCompressionSize,
//									compressPredicate(configuration.compressPredicate, configuration.minCompressionSize),
//									configuration.forwarded));
//					return;
//				}
			}
			else {
				if ((configuration.protocols & HttpClientConfiguration.h2) == HttpClientConfiguration.h2) {
					Operators.error(actual, new IllegalArgumentException(
							"Configured H2 protocol without TLS. Use a clear-text " +
							"h2 protocol via HttpClient#protocol or configure TLS via HttpClient#secure"));
					return;
				}
//				if ((configuration.protocols & HttpClientConfiguration.h11orH2c) == HttpClientConfiguration.h11orH2c) {
//					BootstrapHandlers.updateConfiguration(b,
//							NettyPipeline.HttpInitializer,
//							new Http1OrH2CleartextInitializer(configuration.decoder.maxInitialLineLength,
//									configuration.decoder.maxHeaderSize,
//									configuration.decoder.maxChunkSize,
//									configuration.decoder.validateHeaders,
//									configuration.decoder.initialBufferSize,
//									configuration.minCompressionSize,
//									compressPredicate(configuration.compressPredicate, configuration.minCompressionSize),
//									configuration.forwarded));
//					return;
//				}
				if ((configuration.protocols & HttpClientConfiguration.h11) == HttpClientConfiguration.h11) {
					BootstrapHandlers.updateConfiguration(b,
							NettyPipeline.HttpInitializer,
							new Http1Initializer(handler.decoder, handler.compress, configuration.protocols));
//					return;
				}
//				if ((configuration.protocols & HttpClientConfiguration.h2c) == HttpClientConfiguration.h2c) {
//					BootstrapHandlers.updateConfiguration(b,
//							NettyPipeline.HttpInitializer,
//							new H2CleartextInitializer(
//									conf.decoder.validateHeaders,
//									conf.minCompressionSize,
//									compressPredicate(conf.compressPredicate, conf.minCompressionSize),
//									conf.forwarded));
//					return;
//				}
			}

//			Operators.error(actual, new IllegalArgumentException("An unknown " +
//					"HttpClient#protocol " + "configuration has been provided: "+String.format("0x%x", configuration.protocols)));

			Mono.<Connection>create(sink -> {
				Bootstrap finalBootstrap;
				//append secure handler if needed
				if (handler.toURI.isSecure()) {
					if (sslProvider == null) {
						if ((configuration.protocols & HttpClientConfiguration.h2c) == HttpClientConfiguration.h2c) {
							sink.error(new IllegalArgumentException("Configured H2 " +
									"Clear-Text protocol without TLS while " +
									"trying to redirect to a secure address."));
							return;
						}
						//should not need to handle H2 case already checked outside of
						// this callback
						finalBootstrap = SslProvider.setBootstrap(b.clone(),
								HttpClientSecure.DEFAULT_HTTP_SSL_PROVIDER);
					}
					else {
						finalBootstrap = b.clone();
					}
				}
				else {
					if (sslProvider != null) {
						finalBootstrap = SslProvider.removeSslSupport(b.clone());
					}
					else {
						finalBootstrap = b.clone();
					}
				}

				BootstrapHandlers.connectionObserver(finalBootstrap,
						new HttpObserver(sink, handler)
						        .then(BootstrapHandlers.connectionObserver(finalBootstrap))
						        .then(new HttpIOHandlerObserver(sink, handler)));

				tcpClient.connect(finalBootstrap)
				         .subscribe(new TcpClientSubscriber(sink));

			}).retry(handler)
			  .subscribe(actual);
		}

		final static class TcpClientSubscriber implements CoreSubscriber<Connection> {

			final MonoSink<Connection> sink;

			TcpClientSubscriber(MonoSink<Connection> sink) {
				this.sink = sink;
			}

			@Override
			public void onSubscribe(Subscription s) {
				s.request(Long.MAX_VALUE);
			}

			@Override
			public void onNext(Connection connection) {
				sink.onCancel(connection);
			}

			@Override
			public void onError(Throwable throwable) {
				sink.error(throwable);
			}

			@Override
			public void onComplete() {

			}

			@Override
			public Context currentContext() {
				return sink.currentContext();
			}
		}
	}

	final static class HttpObserver implements ConnectionObserver {

		final MonoSink<Connection> sink;
		final HttpClientHandler handler;

		HttpObserver(MonoSink<Connection> sink, HttpClientHandler handler) {
			this.sink = sink;
			this.handler = handler;
		}

		@Override
		public Context currentContext() {
			return sink.currentContext();
		}

		@Override
		public void onUncaughtException(Connection connection, Throwable error) {
			if (error instanceof RedirectClientException) {
				if (log.isDebugEnabled()) {
					log.debug(format(connection.channel(), "The request will be redirected"));
				}
			}
			else if (AbortedException.isConnectionReset(error)) {
				if (log.isDebugEnabled()) {
					log.debug(format(connection.channel(), "The connection observed an error, " +
							"the request will be retried"), error);
				}
			}
			else if (log.isWarnEnabled()) {
				log.warn(format(connection.channel(), "The connection observed an error"), error);
			}
			sink.error(error);
		}

		@Override
		public void onStateChange(Connection connection, State newState) {
			if (newState == HttpClientState.RESPONSE_RECEIVED) {
				sink.success(connection);
				return;
			}
			if (newState == State.CONFIGURED && HttpClientOperations.class == connection.getClass()) {
				handler.channel((HttpClientOperations) connection);
			}
		}
	}

	final static class HttpIOHandlerObserver implements ConnectionObserver {

		final MonoSink<Connection> sink;
		final HttpClientHandler handler;

		HttpIOHandlerObserver(MonoSink<Connection> sink, HttpClientHandler handler) {
			this.sink = sink;
			this.handler = handler;
		}

		@Override
		public Context currentContext() {
			return sink.currentContext();
		}

		@Override
		public void onStateChange(Connection connection, State newState) {
			if (newState == ConnectionObserver.State.CONFIGURED
					&& HttpClientOperations.class == connection.getClass()) {
				if (log.isDebugEnabled()) {
					log.debug(format(connection.channel(), "Handler is being applied: {}"), handler);
				}

				Mono.defer(() -> Mono.fromDirect(handler.requestWithBody((HttpClientOperations) connection)))
				    .subscribe(connection.disposeSubscriber());
			}
		}
	}

	static final class HttpClientHandler extends SocketAddress
			implements Predicate<Throwable>, Supplier<SocketAddress> {

		final HttpMethod              method;
		final HttpHeaders             defaultHeaders;
		final BiFunction<? super HttpClientRequest, ? super NettyOutbound, ? extends Publisher<Void>>
<<<<<<< HEAD
		                         handler;
		final boolean            compress;
		final UriEndpointFactory uriEndpointFactory;
		final String             websocketProtocols;
		final int                maxFramePayloadLength;

		final ClientCookieEncoder cookieEncoder;
		final ClientCookieDecoder cookieDecoder;

		final BiPredicate<HttpClientRequest, HttpClientResponse> followRedirectPredicate;

=======
		                              handler;
		final boolean                 compress;
		final Boolean                 chunkedTransfer;
		final UriEndpointFactory      uriEndpointFactory;
		final String                  websocketProtocols;
		final int                     maxFramePayloadLength;
		final ClientCookieEncoder     cookieEncoder;
		final ClientCookieDecoder     cookieDecoder;
		final BiPredicate<HttpClientRequest, HttpClientResponse>
		                              followRedirectPredicate;
>>>>>>> 0ca02c8e
		final HttpResponseDecoderSpec decoder;
		final ProxyProvider           proxyProvider;

		volatile UriEndpoint        toURI;
		volatile UriEndpoint        fromURI;
		volatile Supplier<String>[] redirectedFrom;
		volatile boolean            retried;

		@SuppressWarnings("unchecked")
		HttpClientHandler(HttpClientConfiguration configuration, @Nullable SocketAddress address,
				@Nullable SslProvider sslProvider, @Nullable ProxyProvider proxyProvider) {
			this.method = configuration.method;
			this.compress = configuration.acceptGzip;
			this.followRedirectPredicate = configuration.followRedirectPredicate;
			this.cookieEncoder = configuration.cookieEncoder;
			this.cookieDecoder = configuration.cookieDecoder;
			this.decoder = configuration.decoder;
			this.proxyProvider = proxyProvider;

			HttpHeaders defaultHeaders = configuration.headers;
			if (compress) {
				if (defaultHeaders == null) {
					this.defaultHeaders = new DefaultHttpHeaders();
				}
				else {
					this.defaultHeaders = defaultHeaders;
				}
				this.defaultHeaders.set(HttpHeaderNames.ACCEPT_ENCODING, HttpHeaderValues.GZIP);
			}
			else {
				this.defaultHeaders = defaultHeaders;
			}

			String baseUrl = configuration.baseUrl;

			String uri = configuration.uri;

			uri = uri == null ? "/" : uri;

			if (baseUrl != null && uri.startsWith("/")) {
				if (baseUrl.endsWith("/")) {
					baseUrl = baseUrl.substring(0, baseUrl.length() - 1);
				}
				uri = baseUrl + uri;
			}

			Supplier<SocketAddress> addressSupplier;
			if (address instanceof Supplier) {
				addressSupplier = (Supplier<SocketAddress>) address;
			}
			else {
				addressSupplier = () -> address;
			}

			this.uriEndpointFactory =
					new UriEndpointFactory(addressSupplier, sslProvider != null, URI_ADDRESS_MAPPER);

			this.websocketProtocols = configuration.websocketSubprotocols;
			this.maxFramePayloadLength = configuration.websocketMaxFramePayloadLength;
			this.handler = configuration.body;
			this.toURI = uriEndpointFactory.createUriEndpoint(uri, configuration.websocketSubprotocols != null);
		}

		@Override
		public SocketAddress get() {
			SocketAddress address = toURI.getRemoteAddress();
			if (proxyProvider != null && !proxyProvider.shouldProxy(address) &&
					address instanceof InetSocketAddress) {
				address = InetSocketAddressUtil.replaceWithResolved((InetSocketAddress) address);
			}

			return address;
		}

		Publisher<Void> requestWithBody(HttpClientOperations ch) {
			try {
				UriEndpoint uri = toURI;
				HttpHeaders headers = ch.getNettyRequest()
				                        .setUri(uri.getPathAndQuery())
				                        .setMethod(method)
				                        .setProtocolVersion(HttpVersion.HTTP_1_1)
				                        .headers();

				if (defaultHeaders != null) {
					headers.set(defaultHeaders);
				}

				if (!headers.contains(HttpHeaderNames.USER_AGENT)) {
					headers.set(HttpHeaderNames.USER_AGENT, USER_AGENT);
				}

				if (fromURI != null && !toURI.equals(fromURI)) {
					headers.remove(HttpHeaderNames.HOST)
					       .remove(HttpHeaderNames.EXPECT)
					       .remove(HttpHeaderNames.COOKIE)
					       .remove(HttpHeaderNames.AUTHORIZATION)
					       .remove(HttpHeaderNames.PROXY_AUTHORIZATION);
				}

				SocketAddress remoteAddress = uri.getRemoteAddress();
				if (!headers.contains(HttpHeaderNames.HOST) && remoteAddress instanceof InetSocketAddress) {
					headers.set(HttpHeaderNames.HOST,
					            resolveHostHeaderValue((InetSocketAddress) remoteAddress));
				}

				if (!headers.contains(HttpHeaderNames.ACCEPT)) {
					headers.set(HttpHeaderNames.ACCEPT, ALL);
				}

				ch.followRedirectPredicate(followRedirectPredicate);

				if (!Objects.equals(method, HttpMethod.GET) &&
						!Objects.equals(method, HttpMethod.HEAD) &&
						!Objects.equals(method, HttpMethod.DELETE) &&
						!headers.contains(HttpHeaderNames.CONTENT_LENGTH)) {
					ch.chunkedTransfer(true);
				}

				if (handler != null) {
					if (websocketProtocols != null) {
						return Mono.fromRunnable(() -> ch.withWebsocketSupport(websocketProtocols, maxFramePayloadLength, compress))
						           .thenEmpty(Mono.fromRunnable(() -> Flux.concat(handler.apply(ch, ch))));
					}
					else {
						return handler.apply(ch, ch);
					}
				}
				else {
					if (websocketProtocols != null) {
						return Mono.fromRunnable(() -> ch.withWebsocketSupport(websocketProtocols, maxFramePayloadLength, compress));
					}
					else {
						return ch.send();
					}
				}
			}
			catch (Throwable t) {
				return Mono.error(t);
			}
		}

		static String resolveHostHeaderValue(@Nullable InetSocketAddress remoteAddress) {
			if (remoteAddress != null) {
				String host = HttpUtil.formatHostnameForHttp(remoteAddress);
				int port = remoteAddress.getPort();
				if (port != 80 && port != 443) {
					host = host + ':' + port;
				}
				return host;
			}
			else {
				return "localhost";
			}
		}

		void redirect(String to) {
			Supplier<String>[] redirectedFrom = this.redirectedFrom;
			UriEndpoint from = toURI;
			if (to.startsWith("/")) {
				SocketAddress address = from.getRemoteAddress();
				if (address instanceof InetSocketAddress) {
					InetSocketAddress inetSocketAddress = (InetSocketAddress) address;
					toURI = uriEndpointFactory.createUriEndpoint(to, from.isWs(),
							() -> URI_ADDRESS_MAPPER.apply(inetSocketAddress.getHostString(), inetSocketAddress.getPort()));
				}
				else {
					toURI = uriEndpointFactory.createUriEndpoint(to, from.isWs(),
							() -> URI_ADDRESS_MAPPER.apply(from.host, from.port));
				}
			}
			else {
				toURI = uriEndpointFactory.createUriEndpoint(to, from.isWs());
			}
			fromURI = from;
			this.redirectedFrom = addToRedirectedFromArray(redirectedFrom, from);
		}

		@SuppressWarnings("unchecked")
		static Supplier<String>[] addToRedirectedFromArray(@Nullable Supplier<String>[] redirectedFrom,
				UriEndpoint from) {
			Supplier<String> fromUrlSupplier = from::toExternalForm;
			if (redirectedFrom == null) {
				return new Supplier[]{fromUrlSupplier};
			}
			else {
				Supplier<String>[] newRedirectedFrom = new Supplier[redirectedFrom.length + 1];
				System.arraycopy(redirectedFrom,
						0,
						newRedirectedFrom,
						0,
						redirectedFrom.length);
				newRedirectedFrom[redirectedFrom.length] = fromUrlSupplier;
				return newRedirectedFrom;
			}
		}

		void channel(HttpClientOperations ops) {
			Supplier<String>[] redirectedFrom = this.redirectedFrom;
			if (redirectedFrom != null) {
				ops.redirectedFrom = redirectedFrom;
			}
		}

		@Override
		public boolean test(Throwable throwable) {
			if (throwable instanceof RedirectClientException) {
				RedirectClientException re = (RedirectClientException) throwable;
				redirect(re.location);
				return true;
			}
			if (AbortedException.isConnectionReset(throwable) && !retried) {
				retried = true;
				redirect(toURI.toString());
				return true;
			}
			return false;
		}

		@Override
		public String toString() {
			return "{" + "uri=" + toURI + ", method=" + method + '}';
		}
	}


	static final class Http1Initializer implements BiConsumer<ConnectionObserver, Channel> {

		final HttpResponseDecoderSpec decoder;
		final boolean compress;
		final int protocols;

		Http1Initializer(HttpResponseDecoderSpec decoder, boolean compress, int protocols) {
			this.decoder = decoder;
			this.compress = compress;
			this.protocols = protocols;
		}

		@Override
		public void accept(ConnectionObserver listener, Channel channel) {
			ChannelPipeline p = channel.pipeline();
			p.addLast(NettyPipeline.HttpCodec,
			          new HttpClientCodec(decoder.maxInitialLineLength(),
			                              decoder.maxHeaderSize(),
			                              decoder.maxChunkSize(),
			                              decoder.failOnMissingResponse,
			                              decoder.validateHeaders(),
			                              decoder.initialBufferSize(),
			                              decoder.parseHttpAfterConnectRequest));

			if (compress) {
<<<<<<< HEAD
				p.addAfter(NettyPipeline.HttpCodec,
				           NettyPipeline.HttpDecompressor,
				           new HttpContentDecompressor());
			}

			ChannelHandler handler = p.get(NettyPipeline.TcpMetricsHandler);
			if (handler != null) {
				TcpMetricsHandler tcpMetrics = (TcpMetricsHandler) handler;
				HttpClientMetricsHandler httpMetrics =
						new HttpClientMetricsHandler(tcpMetrics.registry(),
						                             tcpMetrics.name());
				p.addLast(NettyPipeline.HttpMetricsHandler, httpMetrics);
=======
				channel.pipeline()
				       .addAfter(NettyPipeline.HttpCodec,
				                 NettyPipeline.HttpDecompressor,
				                 new HttpContentDecompressor());
>>>>>>> 0ca02c8e
			}
		}

		@Override
		public boolean equals(Object o) {
			if (this == o) {
				return true;
			}
			if (o == null || getClass() != o.getClass()) {
				return false;
			}
			Http1Initializer that = (Http1Initializer) o;
			return compress == that.compress &&
					protocols == that.protocols;
		}

		@Override
		public int hashCode() {
			return Objects.hash(compress, protocols);
		}
	}

//	static final class H2Initializer
//			implements BiConsumer<ConnectionObserver, Channel>  {
//
//		final HttpClientHandler handler;
//
//		H2Initializer(HttpClientHandler handler) {
//			this.handler = handler;
//		}
//
//		@Override
//		public void accept(ConnectionObserver listener, Channel channel) {
//			ChannelPipeline p = channel.pipeline();
//
//			Http2MultiplexCodecBuilder http2MultiplexCodecBuilder =
//					Http2MultiplexCodecBuilder.forClient(new Http2StreamInitializer(listener, forwarded))
//					                          .validateHeaders(validate)
//					                          .initialSettings(Http2Settings.defaultSettings());
//
//			if (p.get(NettyPipeline.LoggingHandler) != null) {
//				http2MultiplexCodecBuilder.frameLogger(new Http2FrameLogger(LogLevel.DEBUG, "reactor.netty.http.client.h2.secured"));
//			}
//
//			p.addLast(NettyPipeline.HttpCodec, http2MultiplexCodecBuilder.build());
//		}
//	}

	@ChannelHandler.Sharable
	static final class HttpClientInitializer
			extends ChannelInboundHandlerAdapter
			implements BiConsumer<ConnectionObserver, Channel>, ChannelOperations.OnSetup,
			GenericFutureListener<Future<Http2StreamChannel>> {
		final HttpClientHandler handler;
		final DirectProcessor<Void> upgraded;

		HttpClientInitializer(HttpClientHandler handler) {
			this.handler = handler;
			this.upgraded = DirectProcessor.create();
		}

		@Override
		public void operationComplete(Future<Http2StreamChannel> future) {
			if (!future.isSuccess()) {
				upgraded.onError(future.cause());
			}
		}

		@Override
		public void channelActive(ChannelHandlerContext ctx) {
			ChannelOperations<?, ?> ops = ChannelOperations.get(ctx.channel());
			if (ops != null) {
				ops.listener().onStateChange(ops, ConnectionObserver.State.CONFIGURED);
			}
			ctx.fireChannelActive();
		}

		@Override
		public void userEventTriggered(ChannelHandlerContext ctx, Object evt) {
			if (evt == HttpClientUpgradeHandler.UpgradeEvent.UPGRADE_SUCCESSFUL) {
				//upgraded to h2, read the next streams/settings from server

				ctx.channel()
				   .read();

				ctx.pipeline()
				   .remove(this);
			}
			else if (evt == HttpClientUpgradeHandler.UpgradeEvent.UPGRADE_REJECTED) {
				ctx.pipeline()
				   .remove(this);


				if (handler.compress) {
					ctx.pipeline()
					   .addLast(NettyPipeline.HttpDecompressor, new HttpContentDecompressor());
				}
			}
			ctx.fireUserEventTriggered(evt);
		}

		@Override
		public ChannelOperations<?, ?> create(Connection c, ConnectionObserver listener, @Nullable Object msg) {
			return new HttpClientOperations(c, listener, handler.cookieEncoder, handler.cookieDecoder);
		}

		@Override
		public void accept(ConnectionObserver listener, Channel channel) {
			ChannelPipeline p = channel.pipeline();

			if (p.get(NettyPipeline.SslHandler) != null) {
				p.addLast(new Http2ClientInitializer(listener, this));
			}
			else {
				HttpClientCodec httpClientCodec =
						new HttpClientCodec(handler.decoder.maxInitialLineLength(),
						                    handler.decoder.maxHeaderSize(),
						                    handler.decoder.maxChunkSize(),
						                    handler.decoder.failOnMissingResponse,
						                    handler.decoder.validateHeaders(),
						                    handler.decoder.initialBufferSize(),
						                    handler.decoder.parseHttpAfterConnectRequest);

				final Http2Connection connection = new DefaultHttp2Connection(false);
				HttpToHttp2ConnectionHandlerBuilder h2HandlerBuilder =
						new HttpToHttp2ConnectionHandlerBuilder()
						        .frameListener(new InboundHttp2ToHttpAdapterBuilder(connection)
						                               .maxContentLength(65536)
						                               .propagateSettings(true)
						                               .build())
						        .connection(connection);

				if (p.get(NettyPipeline.LoggingHandler) != null) {
					h2HandlerBuilder.frameLogger(new Http2FrameLogger(LogLevel.DEBUG, HttpClient.class));
				}

				p.addLast(NettyPipeline.HttpCodec, httpClientCodec);
//				TODO
//				ChannelHandler handler = p.get(NettyPipeline.TcpMetricsHandler);
//				if (handler != null) {
//					TcpMetricsHandler tcpMetrics = (TcpMetricsHandler) handler;
//					HttpClientMetricsHandler httpMetrics =
//							new HttpClientMetricsHandler(tcpMetrics.registry(),
//									tcpMetrics.name(),
//									"http",
//									tcpMetrics.remoteAddress());
//					p.addLast(NettyPipeline.HttpMetricsHandler, httpMetrics);
//				}
//				 .addLast(new HttpClientUpgradeHandler(httpClientCodec,
//				          new Http2ClientUpgradeCodec(h2HandlerBuilder.build()), 65536))
//				 .addLast(this);
//				ChannelOperations<?, ?> ops = HTTP_OPS.create(Connection.from(channel), listener,	null);
//				if (ops != null) {
//					ops.bind();
//					listener.onStateChange(ops, ConnectionObserver.State.CONFIGURED);
//				}

				upgraded.onComplete();
			}
		}
	}

	static final class Http2ClientInitializer extends ApplicationProtocolNegotiationHandler {

		final HttpClientInitializer parent;
		final ConnectionObserver listener;

		Http2ClientInitializer(ConnectionObserver listener, HttpClientInitializer parent) {
			super(ApplicationProtocolNames.HTTP_1_1);
			this.listener = listener;
			this.parent = parent;
		}

		@Override
		protected void configurePipeline(ChannelHandlerContext ctx, String protocol) {
			ChannelPipeline p = ctx.pipeline();

			if (ApplicationProtocolNames.HTTP_2.equals(protocol)) {
				Http2FrameCodecBuilder http2FrameCodecBuilder =
						Http2FrameCodecBuilder.forClient()
						                      .validateHeaders(true)
						                      .initialSettings(Http2Settings.defaultSettings());

				if (p.get(NettyPipeline.LoggingHandler) != null) {
					http2FrameCodecBuilder.frameLogger(new Http2FrameLogger(LogLevel.DEBUG, HttpClient.class));
				}

				p.addLast(http2FrameCodecBuilder.build())
				 .addLast(new Http2MultiplexHandler(new Http2StreamInitializer()));

				openStream(ctx.channel(), listener, parent);

				return;
			}

			if (ApplicationProtocolNames.HTTP_1_1.equals(protocol)) {
				p.addBefore(NettyPipeline.ReactiveBridge, NettyPipeline.HttpCodec,
						new HttpClientCodec(parent.handler.decoder.maxInitialLineLength(),
						                    parent.handler.decoder.maxHeaderSize(),
						                    parent.handler.decoder.maxChunkSize(),
						                    parent.handler.decoder.failOnMissingResponse,
						                    parent.handler.decoder.validateHeaders(),
						                    parent.handler.decoder.initialBufferSize(),
						                    parent.handler.decoder.parseHttpAfterConnectRequest));

				if (parent.handler.compress) {
					p.addAfter(NettyPipeline.HttpCodec,
					           NettyPipeline.HttpDecompressor,
					           new HttpContentDecompressor());
				}

				ChannelHandler handler = p.get(NettyPipeline.TcpMetricsHandler);
				if (handler != null) {
					TcpMetricsHandler tcpMetrics = (TcpMetricsHandler) handler;
					HttpClientMetricsHandler httpMetrics =
							new HttpClientMetricsHandler(tcpMetrics.registry(),
							                             tcpMetrics.name());
					p.addBefore(NettyPipeline.ReactiveBridge, NettyPipeline.HttpMetricsHandler, httpMetrics);
				}
//				ChannelOperations<?, ?> ops = HTTP_OPS.create(Connection.from(ctx.channel()), listener,	null);
//				if (ops != null) {
//					ops.bind();
//					listener.onStateChange(ops, ConnectionObserver.State.CONFIGURED);
//				}
				parent.upgraded.onComplete();
				return;
			}
			parent.upgraded.onError(new IllegalStateException("unknown protocol: " + protocol));
		}

	}

	static void openStream(Channel ch, ConnectionObserver listener,
			HttpClientInitializer initializer) {
		Http2StreamChannelBootstrap http2StreamChannelBootstrap =
				new Http2StreamChannelBootstrap(ch).handler(new ChannelInitializer() {
					@Override
					protected void initChannel(Channel ch) {
						ch.pipeline()
						  .addLast(new Http2StreamFrameToHttpObjectCodec(false));
						ChannelOperations.addReactiveBridge(ch,
								(conn, l, msg) -> new HttpClientOperations(conn, l,
										initializer.handler.cookieEncoder,
										initializer.handler.cookieDecoder),
								listener);
						if (log.isDebugEnabled()) {
							log.debug(format(ch, "Initialized HTTP/2 pipeline {}"), ch.pipeline());
						}
						initializer.upgraded.onComplete();
					}
				});

		http2StreamChannelBootstrap.open()
		                           .addListener(initializer);
	}

	static final class Http2StreamInitializer extends ChannelInitializer<Channel> {

		Http2StreamInitializer() {
		}

		@Override
		protected void initChannel(Channel ch) {
			// TODO handle server pushes
		}
	}

	static final HttpClientConnect INSTANCE = new HttpClientConnect();
	static final AsciiString       ALL      = new AsciiString("*/*");
	static final Logger            log      = Loggers.getLogger(HttpClientConnect.class);


	static final BiFunction<String, Integer, InetSocketAddress> URI_ADDRESS_MAPPER =
			InetSocketAddressUtil::createUnresolved;
}<|MERGE_RESOLUTION|>--- conflicted
+++ resolved
@@ -131,24 +131,8 @@
 
 				EventLoopGroup elg = loops.onClient(LoopResources.DEFAULT_NATIVE);
 
-<<<<<<< HEAD
 				b.group(elg)
 				 .channel(loops.onChannel(elg));
-=======
-				Integer maxConnections = (Integer) b.config()
-				                                    .attrs()
-				                                    .get(AttributeKey.valueOf("maxConnections"));
-
-				if (maxConnections != null && maxConnections != -1 && elg instanceof Supplier) {
-					EventLoopGroup delegate = (EventLoopGroup) ((Supplier) elg).get();
-					b.group(delegate)
-					 .channel(loops.onChannel(delegate));
-				}
-				else {
-					b.group(elg)
-					 .channel(loops.onChannel(elg));
-				}
->>>>>>> 0ca02c8e
 			}
 
 			HttpClientConfiguration conf = HttpClientConfiguration.getAndClean(b);
@@ -452,22 +436,8 @@
 		final HttpMethod              method;
 		final HttpHeaders             defaultHeaders;
 		final BiFunction<? super HttpClientRequest, ? super NettyOutbound, ? extends Publisher<Void>>
-<<<<<<< HEAD
-		                         handler;
-		final boolean            compress;
-		final UriEndpointFactory uriEndpointFactory;
-		final String             websocketProtocols;
-		final int                maxFramePayloadLength;
-
-		final ClientCookieEncoder cookieEncoder;
-		final ClientCookieDecoder cookieDecoder;
-
-		final BiPredicate<HttpClientRequest, HttpClientResponse> followRedirectPredicate;
-
-=======
 		                              handler;
 		final boolean                 compress;
-		final Boolean                 chunkedTransfer;
 		final UriEndpointFactory      uriEndpointFactory;
 		final String                  websocketProtocols;
 		final int                     maxFramePayloadLength;
@@ -475,7 +445,6 @@
 		final ClientCookieDecoder     cookieDecoder;
 		final BiPredicate<HttpClientRequest, HttpClientResponse>
 		                              followRedirectPredicate;
->>>>>>> 0ca02c8e
 		final HttpResponseDecoderSpec decoder;
 		final ProxyProvider           proxyProvider;
 
@@ -726,7 +695,6 @@
 			                              decoder.parseHttpAfterConnectRequest));
 
 			if (compress) {
-<<<<<<< HEAD
 				p.addAfter(NettyPipeline.HttpCodec,
 				           NettyPipeline.HttpDecompressor,
 				           new HttpContentDecompressor());
@@ -739,12 +707,6 @@
 						new HttpClientMetricsHandler(tcpMetrics.registry(),
 						                             tcpMetrics.name());
 				p.addLast(NettyPipeline.HttpMetricsHandler, httpMetrics);
-=======
-				channel.pipeline()
-				       .addAfter(NettyPipeline.HttpCodec,
-				                 NettyPipeline.HttpDecompressor,
-				                 new HttpContentDecompressor());
->>>>>>> 0ca02c8e
 			}
 		}
 
